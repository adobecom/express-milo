--- conflicted
+++ resolved
@@ -462,7 +462,6 @@
 }
 
 /**
-<<<<<<< HEAD
  * fetches the string variables.
  * @returns {object} localized variables
  */
@@ -584,7 +583,7 @@
     }
   });
   return $video;
-=======
+ /* 
  * Call `addHeaderSizing` on default content blocks in all section blocks
  * in all Japanese pages except blog pages.
  */
@@ -596,8 +595,6 @@
       if (headings.length) import('./utils/location-utils.js').then((locMod) => locMod.addHeaderSizing(headings, null));
     }
   });
->>>>>>> bc26bcfb
-}
 
 export function decorateArea(area = document) {
   if (area !== document) {
