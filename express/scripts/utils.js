--- conflicted
+++ resolved
@@ -459,7 +459,6 @@
   }
 }
 
-<<<<<<< HEAD
 export function decorateSectionMetadata(section) {
   const sectionMeta = section.querySelector('div.section-metadata');
   if (sectionMeta) {
@@ -477,7 +476,8 @@
 function decorateSectionsMetadata(el, isDoc) {
   const selector = isDoc ? 'body > main > div' : ':scope > div';
   return [...el.querySelectorAll(selector)].map(decorateSectionMetadata);
-=======
+}
+
 function fragmentBlocksToLinks(area) {
   area.querySelectorAll('div.fragment').forEach((blk) => {
     const fragLink = blk.querySelector('a');
@@ -487,7 +487,6 @@
       blk.replaceWith(p);
     }
   });
->>>>>>> 910c9a95
 }
 
 export function decorateArea(area = document) {
