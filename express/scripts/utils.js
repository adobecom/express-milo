--- conflicted
+++ resolved
@@ -459,57 +459,38 @@
   }
 }
 
-<<<<<<< HEAD
-/**
- * Call `addHeaderSizing` on default content blocks in all section blocks
- * in all Japanese pages except blog pages.
- */
-function addJapaneseSectionHeaderSizing(area) {
-  import(`${getLibs()}/utils/utils.js`).then((mod) => {
-    if (mod.getConfig().locale.ietf === 'ja-JP' && mod.getMetadata('template') !== 'blog') {
-      const context = area === document ? 'main' : ':scope';
-      const headings = area.querySelectorAll(`${context} > div > h1, ${context} > div > h2, ${context} .section > .content > h1, ${context} .section > .content > h2`);
-      if (headings.length) import('./utils/location-utils.js').then((locMod) => locMod.addHeaderSizing(headings, null));
-    }
-  });
-}
+// function fragmentBlocksToLinksOld(area) {
+//   area.querySelectorAll('div.fragment').forEach((blk) => {
+//     let fragLink = blk.querySelector('a');
+//     if (!fragLink) {
+//       try {
+//         const firstDiv = blk.querySelector('div');
+//         const textContent = firstDiv?.textContent?.trim();
+//         const fragURL = new URL(textContent, window.location.origin);
+//         firstDiv.textContent = '';
+//         fragLink = createTag('a', { href: fragURL.href });
+//       } catch (error) {
+//         blk.remove();
+//         window.lana.log(`Failed creating a url from an old fragment block: ${error.message}`);
+//       }
+//     }
+//     if (fragLink) {
+//       blk.parentElement.replaceChild(fragLink, blk);
+//     }
+//   });
+// }
 
 function fragmentBlocksToLinks(area) {
   area.querySelectorAll('div.fragment').forEach((blk) => {
-    let fragLink = blk.querySelector('a');
-    if (!fragLink) {
-      try {
-        const firstDiv = blk.querySelector('div');
-        const textContent = firstDiv?.textContent?.trim();
-        const fragURL = new URL(textContent, window.location.origin);
-        firstDiv.textContent = '';
-        fragLink = createTag('a', { href: fragURL.href });
-      } catch (error) {
-        blk.remove();
-        window.lana.log(`Failed creating a url from an old fragment block: ${error.message}`);
-      }
-    }
+    const fragLink = blk.querySelector('a');
     if (fragLink) {
-      blk.parentElement.replaceChild(fragLink, blk);
-      fragLink.setAttribute('ax-old-fragment', 'on');
+      const p = document.createElement('p');
+      p.append(fragLink);
+      blk.replaceWith(p);
     }
   });
 }
 
-export function decorateArea(area = document) {
-  if (area !== document) {
-    removeIrrelevantSections(area);
-    // LCP image decoration
-    (function decorateLCPImage() {
-      const lcpImg = area.querySelector('img');
-      lcpImg?.removeAttribute('loading');
-    }());
-  }
-
-  fragmentBlocksToLinks(area);
-
-  const links = area === document ? area.querySelectorAll('main a[href*="adobesparkpost.app.link"]') : area.querySelectorAll(':scope a[href*="adobesparkpost.app.link"]');
-=======
 export function decorateArea(area = document) {
   document.body.dataset.device = navigator.userAgent.includes('Mobile') ? 'mobile' : 'desktop';
   removeIrrelevantSections(area);
@@ -519,12 +500,12 @@
     lcpImg?.removeAttribute('loading');
   }());
   const links = area === Document ? area.querySelectorAll('main a[href*="adobesparkpost.app.link"]') : area.querySelectorAll(':scope a[href*="adobesparkpost.app.link"]');
->>>>>>> 36046f96
   if (links.length) {
     // eslint-disable-next-line import/no-cycle
     import('./branchlinks.js').then((mod) => mod.default(links));
   }
 
+  fragmentBlocksToLinks(area);
   // transpile conflicting blocks
   transpileMarquee(area);
   overrideMiloColumns(area);
