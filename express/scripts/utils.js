/*
 * Copyright 2022 Adobe. All rights reserved.
 * This file is licensed to you under the Apache License, Version 2.0 (the "License");
 * you may not use this file except in compliance with the License. You may obtain a copy
 * of the License at http://www.apache.org/licenses/LICENSE-2.0
 *
 * Unless required by applicable law or agreed to in writing, software distributed under
 * the License is distributed on an "AS IS" BASIS, WITHOUT WARRANTIES OR REPRESENTATIONS
 * OF ANY KIND, either express or implied. See the License for the specific language
 * governing permissions and limitations under the License.
 */

/**
 * The decision engine for where to get Milo's libs from.
 */
export const [setLibs, getLibs] = (() => {
  let libs;
  return [
    (prodLibs, location) => {
      libs = (() => {
        const { hostname, search } = location || window.location;
        if (!(hostname.includes('.hlx.') || hostname.includes('local'))) return prodLibs;
        const branch = new URLSearchParams(search).get('milolibs') || 'main';
        if (branch === 'local') return 'http://localhost:6456/libs';
        return branch.includes('--') ? `https://${branch}.hlx.live/libs` : `https://${branch}--milo--adobecom.hlx.live/libs`;
      })();
      return libs;
    }, () => libs,
  ];
})();

/*
 * ------------------------------------------------------------
 * Edit above at your own risk.
 *
 * Note: This file should have no self-invoking functions.
 * ------------------------------------------------------------
 */

function createTag(tag, attributes, html, options = {}) {
  const el = document.createElement(tag);
  if (html) {
    if (html instanceof HTMLElement
        || html instanceof SVGElement
        || html instanceof DocumentFragment) {
      el.append(html);
    } else if (Array.isArray(html)) {
      el.append(...html);
    } else {
      el.insertAdjacentHTML('beforeend', html);
    }
  }
  if (attributes) {
    Object.entries(attributes).forEach(([key, val]) => {
      el.setAttribute(key, val);
    });
  }
  options.parent?.append(el);
  return el;
}

export function toClassName(name) {
  return name && typeof name === 'string'
    ? name.toLowerCase().replace(/[^0-9a-z]/gi, '-')
    : '';
}

export function readBlockConfig(block) {
  const config = {};
  block.querySelectorAll(':scope>div').forEach(($row) => {
    if ($row.children) {
      const $cols = [...$row.children];
      if ($cols[1]) {
        const $value = $cols[1];
        const name = toClassName($cols[0].textContent.trim());
        let value;
        if ($value.querySelector('a')) {
          const $as = [...$value.querySelectorAll('a')];
          if ($as.length === 1) {
            value = $as[0].href;
          } else {
            value = $as.map(($a) => $a.href);
          }
        } else if ($value.querySelector('p')) {
          const $ps = [...$value.querySelectorAll('p')];
          if ($ps.length === 1) {
            value = $ps[0].textContent.trim();
          } else {
            value = $ps.map(($p) => $p.textContent.trim());
          }
        } else value = $row.children[1].textContent.trim();
        config[name] = value;
      }
    }
  });
  return config;
}

export function removeIrrelevantSections(area) {
  if (!area) return;
<<<<<<< HEAD
=======

>>>>>>> 242cfe20
  const getMetadata = (name, doc = document) => {
    const attr = name && name.includes(':') ? 'property' : 'name';
    const meta = doc.head.querySelector(`meta[${attr}="${name}"]`);
    return meta && meta.content;
  };
<<<<<<< HEAD
=======

>>>>>>> 242cfe20
  area.querySelectorAll(':scope > div').forEach((section) => {
    const sectionMetaBlock = section.querySelector('div.section-metadata');
    if (sectionMetaBlock) {
      const sectionMeta = readBlockConfig(sectionMetaBlock);

      // section meant for different device
      let sectionRemove = !!(sectionMeta.audience
          && sectionMeta.audience.toLowerCase() !== document.body.dataset?.device);

      // section visibility steered over metadata
      if (!sectionRemove && sectionMeta.showwith !== undefined) {
        let showWithSearchParam = null;
        if (!['www.adobe.com'].includes(window.location.hostname)) {
          const urlParams = new URLSearchParams(window.location.search);
          showWithSearchParam = urlParams.get(`${sectionMeta.showwith.toLowerCase()}`)
              || urlParams.get(`${sectionMeta.showwith}`);
        }
        sectionRemove = showWithSearchParam !== null ? showWithSearchParam !== 'on' : getMetadata(sectionMeta.showwith.toLowerCase()) !== 'on';
      }
      if (sectionRemove) section.remove();
    }
  });
}

function overrideMiloColumns(area) {
  if (!area) return;
  area.querySelectorAll('main > div').forEach((section) => {
    const columnBlock = section.querySelectorAll('div.columns');
    columnBlock.forEach((column) => {
      if (column.classList[0] !== 'columns') return;
      column.classList.remove('columns');
      column.className = `ax-columns ${column.className}`;
    });
  });
}

// Get lottie animation HTML - remember to lazyLoadLottiePlayer() to see it.
export function getLottie(name, src, loop = true, autoplay = true, control = false, hover = false) {
  return (`<lottie-player class="lottie lottie-${name}" src="${src}" background="transparent" speed="1" ${(loop) ? 'loop ' : ''}${(autoplay) ? 'autoplay ' : ''}${(control) ? 'controls ' : ''}${(hover) ? 'hover ' : ''}></lottie-player>`);
}

// Lazy-load lottie player if you scroll to the block.
export function lazyLoadLottiePlayer($block = null) {
  const usp = new URLSearchParams(window.location.search);
  const lottie = usp.get('lottie');
  if (lottie !== 'off') {
    const loadLottiePlayer = () => {
      if (window['lottie-player']) return;
      const script = document.createElement('script');
      script.type = 'text/javascript';
      script.async = true;
      script.src = '/express/scripts/lottie-player.1.5.6.js';
      document.head.appendChild(script);
      window['lottie-player'] = true;
    };
    if ($block) {
      const addIntersectionObserver = (block) => {
        const observer = (entries) => {
          const entry = entries[0];
          if (entry.isIntersecting) {
            if (entry.intersectionRatio >= 0.25) {
              loadLottiePlayer();
            }
          }
        };
        const options = {
          root: null,
          rootMargin: '0px',
          threshold: [0.0, 0.25],
        };
        const intersectionObserver = new IntersectionObserver(observer, options);
        intersectionObserver.observe(block);
      };
      if (document.readyState === 'complete') {
        addIntersectionObserver($block);
      } else {
        window.addEventListener('load', () => {
          addIntersectionObserver($block);
        });
      }
    } else if (document.readyState === 'complete') {
      loadLottiePlayer();
    } else {
      window.addEventListener('load', () => {
        loadLottiePlayer();
      });
    }
  }
}

async function loadAEMGnav() {
  const miloLibs = getLibs();
  const { getMetadata, loadScript } = await import(`${miloLibs}/utils/utils.js`);
  const header = document.querySelector('header');

  if (header) {
    header.addEventListener('click', (event) => {
      if (event.target.id === 'feds-topnav') {
        const root = window.location.href.split('/express/')[0];
        window.location.href = `${root}/express/`;
      }
    });
    header.innerHTML = '<div id="feds-header"></div>';
  }
  const footer = document.querySelector('footer');
  if (footer) {
    footer.innerHTML = `
      <div id="feds-footer"></div>
    `;
    footer.setAttribute('data-status', 'loading');
  }

  const usp = new URLSearchParams(window.location.search);
  const gnav = usp.get('gnav') || getMetadata('gnav');

  const gnavUrl = '/express/scripts/gnav.js';
  if (!(gnav === 'off' || document.querySelector(`head script[src="${gnavUrl}"]`))) {
    loadScript(gnavUrl, 'module');
  }
}

export function listenMiloEvents() {
  const lcpLoadedHandler = async () => {
    await loadAEMGnav();
  };
  const postSectionLoadingHandler = async () => {
    const footer = document.querySelector('footer');
    delete footer.dataset.status;
  };
  window.addEventListener('milo:LCP:loaded', lcpLoadedHandler);
  window.addEventListener('milo:postSection:loading', postSectionLoadingHandler);
}

<<<<<<< HEAD
export function decorateButtons(area) {
  const buttons = area.querySelectorAll('a[href*="#_btn"]');
  if (buttons.length === 0) return;
  buttons.forEach((button) => {
    const parent = button.parentElement;
    const btnDescription = button.hash.split('#').filter((hash) => hash.startsWith('_btn'))[0];
    const btnAttributes = btnDescription.split('-');
    btnAttributes.shift();
    button.href = button.href.replace(`#${btnDescription}`, '');
    button.classList.add('con-button', ...btnAttributes);

    if (parent.nodeName === 'STRONG') {
      button.classList.add('blue');
      parent.insertAdjacentElement('afterend', button);
      parent.remove();
    }
    if (parent.nodeName === 'EM') {
      button.classList.add('outline');
      parent.insertAdjacentElement('afterend', button);
      parent.remove();
    }
    const strongChild = button.querySelector('strong');
    if (strongChild) {
      button.classList.add('blue');
      const spanChild = document.createElement('span');
      spanChild.textContent = strongChild.textContent;
      strongChild.replaceWith(spanChild);
    }
    const actionArea = button.closest('p, div');
    if (actionArea) {
      actionArea.classList.add('action-area');
      actionArea.nextElementSibling?.classList.add('supplemental-text', 'body-xl');
    }

    // const miloButton = parent.nodeName === 'STRONG' || parent.nodeName === 'EM'
    //     || (parent.nodeName === 'P' && button.querySelector('strong'));
    // // convert to milo compatible format
    // if (!miloButton) {
    //   let tag = 'strong'
    //   if (btnAttributes.includes('reverse')) tag = 'em';
    //   const node = createTag(tag);
    //   parent.insertBefore(node, button);
    //   node.append(button);
    // }
=======
function transpileMarquee(area) {
  const handleSubCTAText = (oldContainer, newContainer) => {
    const elAfterBtn = oldContainer.nextElementSibling;
    if (!elAfterBtn || elAfterBtn?.tagName !== 'BLOCKQUOTE') return;

    const subText = elAfterBtn.querySelector('p');

    if (subText) {
      const subTextEl = createTag('span', { class: 'cta-sub-text' }, subText.innerHTML);
      newContainer.append(subTextEl);
    }
    elAfterBtn.remove();
  };

  const needsTranspile = (block) => {
    const firstRow = block.querySelector(':scope > div:first-of-type');
    return firstRow.children.length > 1 && ['default', 'mobile', 'desktop', 'hd'].includes(firstRow.querySelector(':scope > div')?.textContent?.trim().toLowerCase());
  };

  const isVideoLink = (url) => {
    if (!url) return null;
    return url.includes('youtube.com/watch')
      || url.includes('youtu.be/')
      || url.includes('vimeo')
      || /.*\/media_.*(mp4|webm|m3u8)$/.test(new URL(url).pathname);
  };

  const transpile = (block) => {
    const assetArea = createTag('div');

    block.classList.add('transpiled', 'xl-button');

    if (block.classList.contains('short')) {
      block.classList.remove('short');
      block.classList.add('small');
    }

    if (!block.classList.contains('dark')) {
      block.classList.add('light');
    }

    const rows = block.querySelectorAll(':scope > div');

    if (rows.length) {
      rows.forEach((r, i, arr) => {
        if (i < arr.length - 1) {
          r.querySelector(':scope > div:first-of-type')?.remove();

          if (document.body.dataset.device === 'mobile') {
            const valCol = r.querySelector(':scope > div:last-of-type');
            assetArea.innerHTML = valCol.innerHTML;
            if (block.classList.contains('dark')) valCol.innerHTML = '#000000';
            if (block.classList.contains('light')) valCol.innerHTML = '#ffffff00';
          }

          if (i > 0) {
            r.remove();
          }
        }

        if (i === arr.length - 1) {
          const aTags = r.querySelectorAll('p > a');
          const btnContainers = [];
          const elsToAppend = [];
          const actionArea = createTag('p', { class: 'action-area' });

          aTags.forEach((a) => {
            if (!btnContainers.includes(a.parentElement)) {
              btnContainers.push(a.parentElement);
            }

            if (isVideoLink(a.href) && !a.querySelector('span.icon.icon-play')) {
              const playIcon = createTag('span', { class: 'icon icon-play' });
              a.prepend(playIcon);
            }
          });

          const isInlineButtons = btnContainers.length === 1;

          aTags.forEach((a) => {
            const buttonContainer = a.parentElement;

            if (buttonContainer?.childNodes.length === 1) {
              const buttonWrapper = createTag('span');
              buttonWrapper.append(a);
              handleSubCTAText(buttonContainer, buttonWrapper);
              buttonContainer.remove();

              elsToAppend.push(buttonWrapper);
            }
          });

          elsToAppend.forEach((e, index) => {
            actionArea.append(e);
            const link = e.querySelector('a');

            if (!link) return;
            if (index === 0) {
              const strong = createTag('strong');
              e.prepend(strong);
              strong.append(link);
            }
            if (index === 1) {
              if (!isInlineButtons) {
                const em = createTag('em');
                e.prepend(em);
                em.append(link);
              }
            }
          });

          const lastPInFirstDiv = r.querySelector(':scope > div > p:last-of-type');
          lastPInFirstDiv?.after(actionArea);
          r.append(assetArea);
        }
      });
    }
  };

  const marquees = [...area.querySelectorAll('div.marquee')].filter((m) => m.classList[0] === 'marquee');
  marquees.forEach((block) => {
    if (needsTranspile(block)) transpile(block);
>>>>>>> 242cfe20
  });
}

export function decorateArea(area = document) {
  document.body.dataset.device = navigator.userAgent.includes('Mobile') ? 'mobile' : 'desktop';
  removeIrrelevantSections(area.tagName === 'main' ? area : area.querySelector('main', 'body'));
  // LCP image decoration
  (function decorateLCPImage() {
    const lcpImg = area.querySelector('img');
    lcpImg?.removeAttribute('loading');
  }());
<<<<<<< HEAD
  decorateButtons(area);
}

export function getHelixEnv() {
  let envName = sessionStorage.getItem('helix-env');
  if (!envName) {
    envName = 'stage';
    if (window.spark?.hostname === 'www.adobe.com') envName = 'prod';
  }
  const envs = {
    stage: {
      commerce: 'commerce-stg.adobe.com',
      adminconsole: 'stage.adminconsole.adobe.com',
      spark: 'stage.projectx.corp.adobe.com',
    },
    prod: {
      commerce: 'commerce.adobe.com',
      spark: 'express.adobe.com',
      adminconsole: 'adminconsole.adobe.com',
    },
  };
  const env = envs[envName];
=======
>>>>>>> 242cfe20

  // transpile conflicting blocks
  transpileMarquee(area);
  overrideMiloColumns(area);
}<|MERGE_RESOLUTION|>--- conflicted
+++ resolved
@@ -98,19 +98,13 @@
 
 export function removeIrrelevantSections(area) {
   if (!area) return;
-<<<<<<< HEAD
-=======
-
->>>>>>> 242cfe20
+
   const getMetadata = (name, doc = document) => {
     const attr = name && name.includes(':') ? 'property' : 'name';
     const meta = doc.head.querySelector(`meta[${attr}="${name}"]`);
     return meta && meta.content;
   };
-<<<<<<< HEAD
-=======
-
->>>>>>> 242cfe20
+
   area.querySelectorAll(':scope > div').forEach((section) => {
     const sectionMetaBlock = section.querySelector('div.section-metadata');
     if (sectionMetaBlock) {
@@ -244,52 +238,6 @@
   window.addEventListener('milo:postSection:loading', postSectionLoadingHandler);
 }
 
-<<<<<<< HEAD
-export function decorateButtons(area) {
-  const buttons = area.querySelectorAll('a[href*="#_btn"]');
-  if (buttons.length === 0) return;
-  buttons.forEach((button) => {
-    const parent = button.parentElement;
-    const btnDescription = button.hash.split('#').filter((hash) => hash.startsWith('_btn'))[0];
-    const btnAttributes = btnDescription.split('-');
-    btnAttributes.shift();
-    button.href = button.href.replace(`#${btnDescription}`, '');
-    button.classList.add('con-button', ...btnAttributes);
-
-    if (parent.nodeName === 'STRONG') {
-      button.classList.add('blue');
-      parent.insertAdjacentElement('afterend', button);
-      parent.remove();
-    }
-    if (parent.nodeName === 'EM') {
-      button.classList.add('outline');
-      parent.insertAdjacentElement('afterend', button);
-      parent.remove();
-    }
-    const strongChild = button.querySelector('strong');
-    if (strongChild) {
-      button.classList.add('blue');
-      const spanChild = document.createElement('span');
-      spanChild.textContent = strongChild.textContent;
-      strongChild.replaceWith(spanChild);
-    }
-    const actionArea = button.closest('p, div');
-    if (actionArea) {
-      actionArea.classList.add('action-area');
-      actionArea.nextElementSibling?.classList.add('supplemental-text', 'body-xl');
-    }
-
-    // const miloButton = parent.nodeName === 'STRONG' || parent.nodeName === 'EM'
-    //     || (parent.nodeName === 'P' && button.querySelector('strong'));
-    // // convert to milo compatible format
-    // if (!miloButton) {
-    //   let tag = 'strong'
-    //   if (btnAttributes.includes('reverse')) tag = 'em';
-    //   const node = createTag(tag);
-    //   parent.insertBefore(node, button);
-    //   node.append(button);
-    // }
-=======
 function transpileMarquee(area) {
   const handleSubCTAText = (oldContainer, newContainer) => {
     const elAfterBtn = oldContainer.nextElementSibling;
@@ -412,7 +360,6 @@
   const marquees = [...area.querySelectorAll('div.marquee')].filter((m) => m.classList[0] === 'marquee');
   marquees.forEach((block) => {
     if (needsTranspile(block)) transpile(block);
->>>>>>> 242cfe20
   });
 }
 
@@ -424,31 +371,6 @@
     const lcpImg = area.querySelector('img');
     lcpImg?.removeAttribute('loading');
   }());
-<<<<<<< HEAD
-  decorateButtons(area);
-}
-
-export function getHelixEnv() {
-  let envName = sessionStorage.getItem('helix-env');
-  if (!envName) {
-    envName = 'stage';
-    if (window.spark?.hostname === 'www.adobe.com') envName = 'prod';
-  }
-  const envs = {
-    stage: {
-      commerce: 'commerce-stg.adobe.com',
-      adminconsole: 'stage.adminconsole.adobe.com',
-      spark: 'stage.projectx.corp.adobe.com',
-    },
-    prod: {
-      commerce: 'commerce.adobe.com',
-      spark: 'express.adobe.com',
-      adminconsole: 'adminconsole.adobe.com',
-    },
-  };
-  const env = envs[envName];
-=======
->>>>>>> 242cfe20
 
   // transpile conflicting blocks
   transpileMarquee(area);
