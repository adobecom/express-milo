--- conflicted
+++ resolved
@@ -28,21 +28,6 @@
   ];
 })();
 
-<<<<<<< HEAD
-function getMetadata(name) {
-  const attr = name && name.includes(':') ? 'property' : 'name';
-  const meta = document.head.querySelector(`meta[${attr}="${name}"]`);
-  return (meta && meta.content) || '';
-}
-
-export function toClassName(name) {
-  return name && typeof name === 'string'
-    ? name.toLowerCase().replace(/[^0-9a-z]/gi, '-')
-    : '';
-}
-
-=======
->>>>>>> 242cfe20
 /*
  * ------------------------------------------------------------
  * Edit above at your own risk.
@@ -50,6 +35,12 @@
  * Note: This file should have no self-invoking functions.
  * ------------------------------------------------------------
  */
+
+const getMetadata = (name, doc = document) => {
+  const attr = name && name.includes(':') ? 'property' : 'name';
+  const meta = doc.head.querySelector(`meta[${attr}="${name}"]`);
+  return meta && meta.content;
+};
 
 function createTag(tag, attributes, html, options = {}) {
   const el = document.createElement(tag);
@@ -112,15 +103,6 @@
 
 export function removeIrrelevantSections(area) {
   if (!area) return;
-<<<<<<< HEAD
-=======
-
-  const getMetadata = (name, doc = document) => {
-    const attr = name && name.includes(':') ? 'property' : 'name';
-    const meta = doc.head.querySelector(`meta[${attr}="${name}"]`);
-    return meta && meta.content;
-  };
->>>>>>> 242cfe20
 
   area.querySelectorAll(':scope > div').forEach((section) => {
     const sectionMetaBlock = section.querySelector('div.section-metadata');
@@ -255,7 +237,6 @@
   window.addEventListener('milo:postSection:loading', postSectionLoadingHandler);
 }
 
-<<<<<<< HEAD
 function replacePlaceholdersWithSheetContent(area) {
   const REG = /\{\{(.*?)\}\}/g;
   const updateImgTag = (child, matchCallback, parentElement) => {
@@ -319,7 +300,9 @@
         }
       });
     }
-=======
+  });
+}
+
 function transpileMarquee(area) {
   const handleSubCTAText = (oldContainer, newContainer) => {
     const elAfterBtn = oldContainer.nextElementSibling;
@@ -442,21 +425,15 @@
   const marquees = [...area.querySelectorAll('div.marquee')].filter((m) => m.classList[0] === 'marquee');
   marquees.forEach((block) => {
     if (needsTranspile(block)) transpile(block);
->>>>>>> 242cfe20
   });
 }
 
 export function decorateArea(area = document) {
-<<<<<<< HEAD
   if (getMetadata('sheet-powered') === 'Y') {
     replacePlaceholdersWithSheetContent(area);
   }
-
-  removeIrrelevantSections(area);
-=======
   document.body.dataset.device = navigator.userAgent.includes('Mobile') ? 'mobile' : 'desktop';
   removeIrrelevantSections(area.tagName === 'main' ? area : area.querySelector('main', 'body'));
->>>>>>> 242cfe20
   // LCP image decoration
   (function decorateLCPImage() {
     const lcpImg = area.querySelector('img');
