import buildCarousel from '../../scripts/widgets/carousel.js';
import {
  decorateButtonsDeprecated,
  addTempWrapperDeprecated,
} from '../../scripts/utils/decorate.js';

<<<<<<< HEAD
import { fetchRelevantRows } from '../../scripts/utils/relevant.js';
=======
let replaceKey;
let getConfig;
const placeholdersProm = import(`${getLibs()}/features/placeholders.js`).then((mod) => {
  ({ replaceKey } = mod);
});
const utilsProm = import(`${getLibs()}/utils/utils.js`).then((mod) => {
  ({ getConfig } = mod);
});
await Promise.all([placeholdersProm, utilsProm]);
const DEFAULT_VARIANT = 'default';
const SMART_VARIANT = 'smart';

async function fetchRelevantRows(path) {
  if (!window.relevantRows) {
    try {
      const { prefix } = getConfig().locale;
      const resp = await fetch(`${prefix}/express/relevant-rows.json`);
      window.relevantRows = resp.ok ? (await resp.json()).data : [];
    } catch {
      const resp = await fetch('/express/relevant-rows.json');
      window.relevantRows = resp.ok ? (await resp.json()).data : [];
    }
  }

  if (window.relevantRows.length) {
    const relevantRow = window.relevantRows.find((p) => path === p.path);
    const { env } = getConfig();

    if (env && env.name === 'stage') {
      return relevantRow || null;
    }

    return relevantRow && relevantRow.live !== 'N' ? relevantRow : null;
  }

  return null;
}
>>>>>>> b43d3225

export function normalizeHeadings(block, allowedHeadings) {
  const allowed = allowedHeadings.map((h) => h.toLowerCase());
  block.querySelectorAll('h1, h2, h3, h4, h5, h6').forEach((tag) => {
    const h = tag.tagName.toLowerCase();
    if (allowed.indexOf(h) === -1) {
      // current heading is not in the allowed list -> try first to "promote" the heading
      let level = parseInt(h.charAt(1), 10) - 1;
      while (allowed.indexOf(`h${level}`) === -1 && level > 0) {
        level -= 1;
      }
      if (level === 0) {
        // did not find a match -> try to "downgrade" the heading
        while (allowed.indexOf(`h${level}`) === -1 && level < 7) {
          level += 1;
        }
      }
      if (level !== 7) {
        tag.outerHTML = `<h${level}>${tag.textContent.trim()}</h${level}>`;
      }
    }
  });
}

async function loadSpreadsheetData(block, relevantRowsData) {
  const defaultContainer = block.querySelector('.button-container');
  const defaultContainerParent = defaultContainer.parentElement;

  relevantRowsData.linkListCategories.split('\n').forEach((listData) => {
    const list = listData.split(',');
    const listEl = defaultContainer.cloneNode(true);

    listEl.innerHTML = listEl.innerHTML.replaceAll('Default', list[0].trim());
    listEl.innerHTML = listEl.innerHTML.replace(
      '/express/templates/default',
      list[1].trim(),
    );

    defaultContainerParent.append(listEl);
  });

  defaultContainer.remove();

  if (relevantRowsData.linkListTitle) {
    block.innerHTML = block.innerHTML.replaceAll(
      'link-list-title',
      relevantRowsData.linkListTitle.trim(),
    );
  }
}

const formatBlockLinks = (links, variant, baseURL) => {
  if (!links || variant !== SMART_VARIANT || !baseURL) {
    return;
  }
  const formattedURL = `${baseURL}?acomx-dno=true&category=templates`;
  links.forEach((p) => {
    const a = p.querySelector('a');
    a.href = `${formattedURL}&q=${a.title}`;
  });
};

const toggleLinksHighlight = (links, variant) => {
  if (variant === SMART_VARIANT) {
    return;
  }
  links.forEach((l) => {
    const a = l.querySelector(':scope > a');
    if (a) {
      l.classList.toggle('active', a.href === window.location.href);
    }
  });
};

export default async function decorate(block) {
  let variant = DEFAULT_VARIANT;
  if (block.classList.contains(SMART_VARIANT)) {
    variant = SMART_VARIANT;
  }
  addTempWrapperDeprecated(block, 'link-list');
  decorateButtonsDeprecated(block);
  const options = {};

  if (block.classList.contains('spreadsheet-powered')) {
    const relevantRowsData = await fetchRelevantRows(window.location.pathname);

    if (relevantRowsData && relevantRowsData.linkListCategories) {
      await loadSpreadsheetData(block, relevantRowsData);
    } else {
      block.remove();
    }
  }

  if (block.classList.contains('center')) {
    options.centerAlign = true;
  }

  normalizeHeadings(block, ['h3']);
  const links = [...block.querySelectorAll('p.button-container')];
  if (links.length) {
    links.forEach((p) => {
      const link = p.querySelector('a');
      if (!block.classList.contains('shaded')) {
        link.classList.add('secondary');
      }

      link.classList.add('medium');
      link.classList.remove('accent');
    });
    const platformEl = document.createElement('div');
    platformEl.classList.add('link-list-platform');
    await buildCarousel('p.button-container', block, options);
  }

  if (block.classList.contains('shaded')) {
    toggleLinksHighlight(links, variant);
  }

  window.addEventListener('popstate', () => {
    toggleLinksHighlight(links, variant);
  });

  if (window.location.href.includes('/express/templates/')) {
    const { default: updateAsyncBlocks } = await import(
      '../../scripts/utils/template-ckg.js'
    );
    await updateAsyncBlocks();
  }

  const searchBrankLinks = await replaceKey('search-branch-links', getConfig());
  formatBlockLinks(links, variant, searchBrankLinks);
}<|MERGE_RESOLUTION|>--- conflicted
+++ resolved
@@ -1,12 +1,12 @@
+import { getLibs } from '../../scripts/utils.js';
 import buildCarousel from '../../scripts/widgets/carousel.js';
 import {
   decorateButtonsDeprecated,
   addTempWrapperDeprecated,
 } from '../../scripts/utils/decorate.js';
 
-<<<<<<< HEAD
 import { fetchRelevantRows } from '../../scripts/utils/relevant.js';
-=======
+
 let replaceKey;
 let getConfig;
 const placeholdersProm = import(`${getLibs()}/features/placeholders.js`).then((mod) => {
@@ -18,33 +18,6 @@
 await Promise.all([placeholdersProm, utilsProm]);
 const DEFAULT_VARIANT = 'default';
 const SMART_VARIANT = 'smart';
-
-async function fetchRelevantRows(path) {
-  if (!window.relevantRows) {
-    try {
-      const { prefix } = getConfig().locale;
-      const resp = await fetch(`${prefix}/express/relevant-rows.json`);
-      window.relevantRows = resp.ok ? (await resp.json()).data : [];
-    } catch {
-      const resp = await fetch('/express/relevant-rows.json');
-      window.relevantRows = resp.ok ? (await resp.json()).data : [];
-    }
-  }
-
-  if (window.relevantRows.length) {
-    const relevantRow = window.relevantRows.find((p) => path === p.path);
-    const { env } = getConfig();
-
-    if (env && env.name === 'stage') {
-      return relevantRow || null;
-    }
-
-    return relevantRow && relevantRow.live !== 'N' ? relevantRow : null;
-  }
-
-  return null;
-}
->>>>>>> b43d3225
 
 export function normalizeHeadings(block, allowedHeadings) {
   const allowed = allowedHeadings.map((h) => h.toLowerCase());
