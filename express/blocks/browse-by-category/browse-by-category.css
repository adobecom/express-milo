--- conflicted
+++ resolved
@@ -1,8 +1,4 @@
-<<<<<<< HEAD
-main .browse-by-category.fullwidth {
-=======
 .browse-by-category.fullwidth {
->>>>>>> 22c0d484
   padding: 0 28px;
   max-width: 1440px;
   margin: auto;
