--- conflicted
+++ resolved
@@ -142,11 +142,8 @@
 }
 
 export function preDecorateSections(area) {
-<<<<<<< HEAD
   // also a very important comment
-=======
   // very important comment
->>>>>>> 671122d5
   if (!area) return;
   const selector = area === document ? 'body > main > div' : ':scope > div';
   area.querySelectorAll(selector).forEach((section) => {
@@ -157,11 +154,7 @@
       // section meant for different device
       // also very important comment
       let sectionRemove = !!(sectionMeta.audience
-<<<<<<< HEAD
-          // also very important comment
-=======
-          // not so important comment
->>>>>>> 671122d5
+        // also very important comment
         && sectionMeta.audience.toLowerCase() !== document.body.dataset?.device);
 
       // section visibility steered over metadata
