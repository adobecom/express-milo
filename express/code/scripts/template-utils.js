--- conflicted
+++ resolved
@@ -151,13 +151,17 @@
   return template._links?.['http://ns.adobe.com/adobecloud/rel/component']?.href;
 }
 
-<<<<<<< HEAD
-export function containsVideo(page) {
-  return !!page?.rendition?.video?.thumbnail?.componentId;
-=======
 export function containsVideo(template) {
   return !!template?.pages.some((page) => page?.rendition?.video?.thumbnail?.componentId);
->>>>>>> 572a91c5
+}
+
+export function isValidTemplate(template) {
+  return !!(template.status === 'approved'
+      && template.customLinks?.branchUrl
+      && (template.assetType === 'Webpage_Template' || template.pages?.[0]?.rendition?.image?.thumbnail?.componentId)
+      && template._links?.['http://ns.adobe.com/adobecloud/rel/rendition']?.href?.replace
+      && template._links?.['http://ns.adobe.com/adobecloud/rel/component']?.href?.replace
+  );
 }
 
 export function isValidTemplate(template) {
