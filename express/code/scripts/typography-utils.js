/**
 * Express Typography Utilities
 *
 * Utility functions for working with the Express typography system (ax- namespace)
 * and migrating from the Milo typography system.
 */

/**
 * Check if a class is an Express typography class
 * @param {string} className - The class name to check
 * @returns {boolean} - True if it's an Express typography class
 */
export function isExpressTypographyClass(className) {
  return /^ax-(heading|body|detail)-(xxxl|xxl|xl|l|m|s|xs|xxs)(-bold)?$/.test(className);
}

/**
 * Check if a class is a Milo typography class
 * @param {string} className - The class name to check
 * @returns {boolean} - True if it's a Milo typography class
 */
export function isMiloTypographyClass(className) {
  return /^(heading|body|detail)-(xxxl|xxl|xl|l|m|s|xs|xxs)$/.test(className);
}

// Note: List functions removed - they were confusing and not needed for the core authoring workflow

/**
 * Process typography options for blocks - handles both Milo and Express typography
 * This function should be called after splitAndAddVariantsWithDash() in block initialization
 * @param {HTMLElement} block - The block element to process
 * @param {string} selector - CSS selector for elements to apply typography to
 * (default: 'h1, h2, h3, h4, h5, h6')
 */
export function processBlockTypography(
  block,
  selector = 'h1, h2, h3, h4, h5, h6',
) {
  const elements = block.querySelectorAll(selector);

  // Check for typography options in block classes
  const typographyOptions = Array.from(block.classList).filter(
    (cls) => isMiloTypographyClass(cls) || isExpressTypographyClass(cls),
  );

  if (typographyOptions.length === 0) return;

  // Process each typography option
  typographyOptions.forEach((option) => {
    if (isExpressTypographyClass(option)) {
      // Express typography - apply directly
      elements.forEach((el) => {
        el.classList.add(option);
      });
    } else if (isMiloTypographyClass(option)) {
      // Milo typography - apply directly (maintains existing behavior)
      elements.forEach((el) => {
        el.classList.add(option);
      });
    }
  });
}

/**
 * Enhanced version of splitAndAddVariantsWithDash that handles typography options
 * This should be used instead of the original function for blocks that support typography
 * @param {HTMLElement} block - The block element to process
<<<<<<< HEAD
 * @param {string} selector - CSS selector for elements to apply
 * typography to (default: 'h1, h2, h3, h4, h5, h6')
=======
 * @param {string} selector - CSS selector for elements to apply typography to
 * (default: 'h1, h2, h3, h4, h5, h6')
>>>>>>> c15b8aef
 */
export function splitAndAddVariantsWithTypography(
  block,
  selector = 'h1, h2, h3, h4, h5, h6',
) {
  // First, do the standard variant splitting
  const extra = [];
  block.classList.forEach((className, index) => {
    if (index === 0) return; // block name, no split
    const split = className.split('-');
    if (split.length > 1) {
      split.forEach((part) => {
        extra.push(part);
      });
    }
  });
  block.classList.add(...extra);

  // Then process typography options
  processBlockTypography(block, selector);
}

/**
 * Check if a class is a typography option (either Milo or Express)
 * @param {string} className - The class name to check
 * @returns {boolean} - True if it's a typography class
 */
export function isTypographyClass(className) {
  return isMiloTypographyClass(className) || isExpressTypographyClass(className);
}

/**
 * Get the typography system from a class name
 * @param {string} className - The typography class name
 * @returns {string|null} - 'milo', 'express', or null if not a typography class
 */
export function getTypographySystem(className) {
  if (isMiloTypographyClass(className)) return 'milo';
  if (isExpressTypographyClass(className)) return 'express';
  return null;
<<<<<<< HEAD
}
=======
}

// Note: Conversion functions removed - they were confusing and not needed
// for the core authoring workflow
>>>>>>> c15b8aef
<|MERGE_RESOLUTION|>--- conflicted
+++ resolved
@@ -65,13 +65,8 @@
  * Enhanced version of splitAndAddVariantsWithDash that handles typography options
  * This should be used instead of the original function for blocks that support typography
  * @param {HTMLElement} block - The block element to process
-<<<<<<< HEAD
- * @param {string} selector - CSS selector for elements to apply
- * typography to (default: 'h1, h2, h3, h4, h5, h6')
-=======
  * @param {string} selector - CSS selector for elements to apply typography to
  * (default: 'h1, h2, h3, h4, h5, h6')
->>>>>>> c15b8aef
  */
 export function splitAndAddVariantsWithTypography(
   block,
@@ -112,11 +107,7 @@
   if (isMiloTypographyClass(className)) return 'milo';
   if (isExpressTypographyClass(className)) return 'express';
   return null;
-<<<<<<< HEAD
-}
-=======
 }
 
 // Note: Conversion functions removed - they were confusing and not needed
-// for the core authoring workflow
->>>>>>> c15b8aef
+// for the core authoring workflow