main .section .content-toggle-v2 { 
    --button-height: 36px;
    --spacing-button-padding-vertical: var(--spacing-200);
    --button-exterior-padding: 2px;
    --button-border-radius: 8px;
    margin: 0 auto;
    padding: 0 var(--spacing-300);
    max-width: max-content;
}

main .content-toggle-v2.padding-m {
<<<<<<< HEAD
  padding: 24px 16px;
=======
    padding: 24px 16px;
>>>>>>> 1c3f5765
}

main .content-toggle-v2 .carousel-container {
    display: flex;
    align-items: center;
    max-width: 1200px;
    width: unset;
    height: calc(var(--button-height) + var(--button-exterior-padding) * 2);
    padding: var(--button-exterior-padding);
    box-sizing: border-box;
    gap: var(--spacing-gap);
    border-radius: var(--button-border-radius);;
    margin: 0;
    background: var(--color-gray-150);
}

main .content-toggle-v2 .content-toggle-carousel-container {
    padding: 0;
    margin: 0;
}

main .content-toggle-v2 .carousel-container .carousel-platform {
    padding: 0px;
    gap: 2px;
}

/* Button + focus states */

main .content-toggle-v2 .carousel-container .content-toggle-button {
    font-family: var(--body-font-family);
    font-size: var(--body-font-size-m);
    font-weight: 700;
    line-height: 130%;
    color: #505050;
    display: flex;
    justify-content: center;
    align-items: center;
    vertical-align: middle;
    height: var(--button-height);
    min-width: 44px;
    max-width: 256px;
    padding: var(--spacing-200) var(--spacing-200);
    border: none;
    background: none;
}

main .content-toggle-v2 .carousel-container .content-toggle-button:focus-visible {
    outline: 2px solid #4B75FF;
    outline-offset: -2px;
    border-radius: var(--button-border-radius);;
}

main .content-toggle-v2 .carousel-container .content-toggle-button:active,
main .content-toggle-v2 .carousel-container .content-toggle-button:hover {
    background: var(--color-gray-200);
    border-radius: var(--button-border-radius);;
}

main .content-toggle-v2 .carousel-container .content-toggle-button:disabled {
    background: var(--color-gray-100);
    border-radius: var(--button-border-radius);;
}
main .content-toggle-v2 .content-toggle-button.active:focus-within,
main .content-toggle-v2 .content-toggle-button.active:focus-visible,
main .content-toggle-v2 .content-toggle-button.active:focus {
    border-radius: var(--button-border-radius);;
    background: var(--color-gray-800);
    color: var(--color-white);
    outline-offset: -2px;
    outline: 2px solid #4B75FF;
}

main .content-toggle-v2 .content-toggle-button.active,
main .content-toggle-v2 .content-toggle-button.active:hover {
    border: none;
    background: var(--color-gray-800);
    color: var(--color-white);
    border-radius: var(--button-border-radius);;
}
 
/* Block specific modification to scripts/widgets/carousel.js */

main .content-toggle-v2 .content-toggle-carousel-container .carousel-fader-left {
    background: linear-gradient(90deg, var(--color-gray-150) 70%, rgba(245, 245, 245, 0.00) 100%);
    border-radius: var(--button-border-radius) 0 0 var(--button-border-radius);
}

main .content-toggle-v2 .content-toggle-carousel-container .carousel-fader-right {
    background: linear-gradient(270deg, var(--color-gray-150) 44.97%, rgba(245, 245, 245, 0.00) 84.05%);
    border-radius: 0 var(--button-border-radius) var(--button-border-radius) 0;
}

main .content-toggle-v2 .carousel-container a.button.carousel-arrow {
    background: none;
    box-shadow: none;
}

main .content-toggle-v2 .carousel-container a.button.carousel-arrow.carousel-arrow-left {
    margin: 0px 5px;
    width: 24px;
}

main .content-toggle-v2 .carousel-container a.button.carousel-arrow.carousel-arrow-right {
    margin: 0px 5px;
    width: 24px;
}

main .content-toggle-v2 .carousel-container a.button.carousel-arrow-left::before {
    margin-left: 5px;
    transform: rotate(45deg) scale(-1);
}

main .content-toggle-v2 .carousel-container a.button.carousel-arrow-right::before {
    margin-left: 5px;
}

main .content-toggle-v2 .carousel-container.circleless-button a.button.carousel-arrow::before {
    content: '';
    position: absolute;
    margin-top: 9px;
    width: 12px;
    height: 12px;
    background: none;
    border-radius: 2px;
    border-top: solid 3px var(--color-gray-700);
    border-right: solid 3px var(--color-gray-700);
}

@media screen and (min-width: 768px) {
    main .section .content-toggle-v2 {
        --button-height: 40px;
        --spacing-button-padding-vertical: var(--spacing-300);
        max-width: 600px;
    }
}

@media screen and (min-width: 1024px) {
    main .content-toggle-v2.padding-m {
        padding: 32px 0px;
        max-width: 1000px;
        margin: auto;
        width: fit-content;
    }
}

@media screen and (min-width: 1280px) {
    main .content-toggle-v2.padding-m {
        max-width: 1200px;
    }
}

@media screen and (min-width: 1440px) {
    main .content-toggle-v2.padding-m {
        max-width: 1440px;
    }
}<|MERGE_RESOLUTION|>--- conflicted
+++ resolved
@@ -9,11 +9,7 @@
 }
 
 main .content-toggle-v2.padding-m {
-<<<<<<< HEAD
   padding: 24px 16px;
-=======
-    padding: 24px 16px;
->>>>>>> 1c3f5765
 }
 
 main .content-toggle-v2 .carousel-container {
