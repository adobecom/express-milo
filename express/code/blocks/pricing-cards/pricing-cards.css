--- conflicted
+++ resolved
@@ -160,108 +160,7 @@
   position: relative;
   top: -20px;
 }
-
-<<<<<<< HEAD
-/*
-End border style variants
-*/
-
-.pricing-cards .tooltip-icon {
-  position: relative;
-  top: 2px;
-}
-.pricing-cards .tooltip-text.overflow-left {
-  right: inherit;
-  left: -20px;
-
-}
-.pricing-cards .tooltip-text.overflow-right {
-  left: inherit;
-  right: -20px;
-}
-
-.pricing-cards .tooltip > button:focus-within .tooltip-text {
-  opacity: 1;
-}
-
-.pricing-cards .tooltip-text {
-  opacity: 0;
-  padding: 8px;
-  z-index: 10;
-  background-color: #292929;
-  color: white;
-  border-radius: 8px;
-  position: absolute;
-  bottom: 100%;
-  min-width: 200px;
-  left: -105px;
-  margin-bottom: 5px;
-  user-select: text;
-  transition: bottom 0.5s;
-  width: 100%;
-  pointer-events: none;
-}
-
-.pricing-cards .tooltip>button {
-  border: none;
-  background-color: transparent;
-  padding: 0px;
-  font-family: "adobe-clean";
-  position: relative;
-}
-
-
-.pricing-cards .tooltip  button.hover .tooltip-text {
-  opacity: 1;
-} 
-
-.pricing-cards .tooltip-text.hover {
-  opacity: 1;
-} 
-
-.pricing-cards .tooltip-text::after {
-  content: '';
-  position: absolute;
-  bottom: -5px;
-  left: 50%;
-  width: 0;
-  height: 0;
-  border-left: 5px solid transparent;
-  border-right: 5px solid transparent;
-  border-top: 5px solid black;
-
-}
-
-.pricing-cards .tooltip-text.overflow-left::after {
-  right: inherit;
-  left: 20px;
-}
-
-.pricing-cards .tooltip-text.overflow-right::after {
-  left: inherit;
-  right: 20px;
-}
-
-.pricing-cards .tooltip {
-  position: relative;
-  display: inline;
-}
-
-.pricing-cards .tooltip::after {
-  display: inline;
-}
-
-.pricing-cards .tooltip span {
-  position: relative;
-}
-
-.pricing-cards .tooltip .icon:hover~.tooltip-text {
-  opacity: 1;
-  pointer-events: visible;
-}
-
-=======
->>>>>>> a7efbc97
+  
 .pricing-cards .card-border .hide {
   display: none;
 }
