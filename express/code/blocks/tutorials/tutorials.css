--- conflicted
+++ resolved
@@ -104,10 +104,6 @@
   color: var(--text-color);
 }
 
-<<<<<<< HEAD
-a {
-  color: var(--text-color);
-=======
 @media (min-width: 900px) {
   main .section > .tutorials-wrapper {
     max-width: 830px;
@@ -118,5 +114,4 @@
   main .section > .tutorials-wrapper {
     max-width: 1024px;
   }
->>>>>>> dd21e7bd
 }