/* eslint-disable no-underscore-dangle */
/* eslint-disable camelcase */
import { getLibs, getIconElementDeprecated } from '../../scripts/utils.js';

let createTag; let loadScript;
let getConfig; let isStage;
let loadIms;

const usp = new URLSearchParams(window.location.search);

const onRedirect = (e) => {
  // eslint-disable-next-line no-console
  console.log('redirecting to:', e.detail);
  setTimeout(() => {
    window.location.assign(e.detail);
    // temporary solution: allows analytics to go thru
  }, 100);
};
const onError = (e) => {
  window.lana?.log('on error:', e);
};

export function loadSUSIScripts() {
  const CDN_URL = `https://auth-light.identity${isStage ? '-stage' : ''}.adobe.com/sentry/wrapper.js`;
  return loadScript(CDN_URL);
}

function getDestURL(url) {
  let destURL;
  try {
    destURL = new URL(url);
  } catch (err) {
    window.lana?.log(`invalid redirect uri for susi-light: ${url}`);
    destURL = new URL('https://new.express.adobe.com');
  }
  if (isStage && ['new.express.adobe.com', 'express.adobe.com'].includes(destURL.hostname)) {
    destURL.hostname = 'stage.projectx.corp.adobe.com';
  }
  return destURL.toString();
}

<<<<<<< HEAD
function sendEventToAnalytics(type, eventName, client_id) {
  const sendEvent = () => {
    window._satellite.track('event', {
      xdm: {},
      data: {
        eventType: 'web.webinteraction.linkClicks',
        web: {
          webInteraction: {
            name: eventName,
            linkClicks: {
              value: 1,
=======
export default async function init(el) {
  ({ createTag, loadScript, getConfig, loadIms } = await import(`${getLibs()}/utils/utils.js`));
  isStage = (usp.get('env') && usp.get('env') !== 'prod') || getConfig().env.name !== 'prod';
  const rows = el.querySelectorAll(':scope> div > div');
  const redirectUrl = rows[0]?.textContent?.trim().toLowerCase();
  // eslint-disable-next-line camelcase
  const client_id = rows[1]?.textContent?.trim() || 'AdobeExpressWeb';
  const title = rows[2]?.textContent?.trim();
  const authParams = {
    dt: false,
    locale: getConfig().locale.ietf.toLowerCase(),
    response_type: 'code',
    client_id,
    scope: 'AdobeID,openid',
  };
  function sendEventToAnalytics(type, eventName) {
    const sendEvent = () => {
      window._satellite.track('event', {
        xdm: {},
        data: {
          eventType: 'web.webinteraction.linkClicks',
          web: {
            webInteraction: {
              name: eventName,
              linkClicks: { value: 1 },
              type,
>>>>>>> 25a945ac
            },
            type,
          },
        },
        _adobe_corpnew: {
          digitalData: {
            primaryEvent: {
              eventInfo: {
                eventName,
                client_id,
              },
            },
          },
        },
      },
    });
  };
  if (window._satellite?.track) {
    sendEvent();
  } else {
    window.addEventListener('alloy_sendEvent', () => {
      sendEvent();
    }, { once: true });
  }
<<<<<<< HEAD
}
=======
  const destURL = getDestURL(redirectUrl);
  const goDest = () => {
    sendEventToAnalytics('redirect', 'logged-in-auto-redirect');
    window.location.assign(destURL);
  };
  if (window.adobeIMS) {
    window.adobeIMS.isSignedInUser() && goDest();
  } else {
    loadIms()
      .then(() => {
        /* c8 ignore next */
        window.adobeIMS?.isSignedInUser() && goDest();
      })
      .catch((e) => { window.lana?.log(`Unable to load IMS in susi-light: ${e}`); });
  }
  el.innerHTML = '';
  await loadWrapper();
  const config = { consentProfile: 'free' };
  if (title) { config.title = title; }
  const susi = createTag('susi-sentry-light');
  susi.authParams = authParams;
  susi.authParams.redirect_uri = destURL;
  susi.config = config;
  if (isStage) susi.stage = 'true';
  susi.variant = variant;
>>>>>>> 25a945ac

function createSUSIComponent({ variant, config, authParams, destURL }) {
  const susi = createTag('susi-sentry-light');
  susi.authParams = authParams;
  susi.authParams.redirect_uri = destURL;
  susi.config = config;
  if (isStage) susi.stage = 'true';
  susi.variant = variant;
  const onAnalytics = (e) => {
    const { type, event } = e.detail;
    sendEventToAnalytics(type, event, authParams.client_id);
  };
  susi.addEventListener('redirect', onRedirect);
  susi.addEventListener('on-error', onError);
  susi.addEventListener('on-analytics', onAnalytics);
  return susi;
}

function buildSUSIParams(client_id, variant, destURL, locale, title) {
  const params = {
    variant,
    authParams: {
      dt: false,
      locale,
      response_type: 'code',
      client_id,
      scope: 'AdobeID,openid',
    },
    destURL,
    config: {
      consentProfile: 'free',
    },
  };
  if (title) {
    params.config.title = title;
  }
  return params;
}

let tabsId = 0;
function buildSUSITabs(el, options) {
  tabsId += 1;
  const rows = [...el.children];
  const wrapper = createTag('div', { class: 'susi-tabs' });
  const tabList = createTag('div', { role: 'tab-list' });
  const panels = options.map((option, i) => {
    const { footer, tabName } = option;
    const panel = createTag('div', { role: 'tab-panel' });
    panel.append(createSUSIComponent(option));
    if (footer) {
      const footerDiv = createTag('div', { class: 'footer' }, footer);
      panel.append(footerDiv);
    }

    const id = `${tabName}-${tabsId}`;
    panel.setAttribute('aria-labelledby', `tab-${id}`);
    panel.id = `panel-${id}`;
    panel.setAttribute('aria-hidden', i > 0);
    const tab = createTag('button', {
      role: 'tab',
      'aria-selected': i === 0,
      'aria-controls': `panel-${id}`,
      id: `tab-${id}`,
    }, tabName);
    tab.addEventListener('click', () => {
      tabList.querySelector('[aria-selected=true]')?.setAttribute('aria-selected', false);
      tab.setAttribute('aria-selected', true);
      panels.forEach((p) => {
        p.setAttribute('aria-hidden', p !== panel);
      });
    });
    tabList.append(tab);
    return panel;
  });

  const logo = getIconElementDeprecated('adobe-express-logo');
  logo.classList.add('express-logo');
  const title = rows[0].textContent?.trim();
  const titleDiv = createTag('div', { class: 'title' }, title);
  wrapper.append(logo, titleDiv, tabList, ...panels);
  return wrapper;
}

function redirectIfLoggedIn(destURL) {
  const goDest = () => window.location.assign(destURL);
  if (window.feds?.utilities?.imslib) {
    const { imslib } = window.feds.utilities;
    /* eslint-disable chai-friendly/no-unused-expressions */
    imslib.isReady() && imslib.isSignedInUser() && goDest();
    imslib.onReady().then(() => imslib.isSignedInUser() && goDest());
  }
}

export default async function init(el) {
  ({ createTag, loadScript, getConfig } = await import(`${getLibs()}/utils/utils.js`));
  isStage = (usp.get('env') && usp.get('env') !== 'prod') || getConfig().env.name !== 'prod';
  const locale = getConfig().locale.ietf.toLowerCase();
  const { imsClientId } = getConfig();

  const isTabs = el.classList.contains('tabs');
  const noRedirect = el.classList.contains('no-redirect');

  await loadSUSIScripts();

  // only edu variant shows single
  if (!isTabs) {
    const rows = el.querySelectorAll(':scope > div > div');
    const redirectUrl = rows[0]?.textContent?.trim().toLowerCase();
    const client_id = rows[1]?.textContent?.trim() || (imsClientId ?? 'AdobeExpressWeb');
    const title = rows[2]?.textContent?.trim();
    const variant = 'edu-express';
    const params = buildSUSIParams(client_id, variant, getDestURL(redirectUrl), locale, title);
    if (!noRedirect) {
      redirectIfLoggedIn(params.destURL);
    }
    el.replaceChildren(createSUSIComponent(params));
    return;
  }
  const rows = [...el.children];
  const tabNames = [...rows[1].querySelectorAll('div')].map((div) => div.textContent);
  const variants = [...rows[2].querySelectorAll('div')].map((div) => div.textContent?.trim().toLowerCase());
  const redirectUrls = [...rows[3].querySelectorAll('div')].map((div) => div.textContent?.trim().toLowerCase());
  const client_ids = [...rows[4].querySelectorAll('div')].map((div) => div.textContent?.trim() || (imsClientId ?? 'AdobeExpressWeb'));
  const footers = rows[5] ? [...rows[5].querySelectorAll('div')] : [];
  const tabParams = tabNames.map((tabName, index) => ({
    tabName,
    ...buildSUSIParams(
      client_ids[index],
      variants[index],
      getDestURL(redirectUrls[index]),
      locale,
    ),
    footer: footers[index] ?? null,
  }));
  if (!noRedirect) {
    // redirect to first one if logged in
    redirectIfLoggedIn(tabParams[0].destURL);
  }
  el.replaceChildren(buildSUSITabs(el, tabParams));
}<|MERGE_RESOLUTION|>--- conflicted
+++ resolved
@@ -39,7 +39,6 @@
   return destURL.toString();
 }
 
-<<<<<<< HEAD
 function sendEventToAnalytics(type, eventName, client_id) {
   const sendEvent = () => {
     window._satellite.track('event', {
@@ -51,34 +50,6 @@
             name: eventName,
             linkClicks: {
               value: 1,
-=======
-export default async function init(el) {
-  ({ createTag, loadScript, getConfig, loadIms } = await import(`${getLibs()}/utils/utils.js`));
-  isStage = (usp.get('env') && usp.get('env') !== 'prod') || getConfig().env.name !== 'prod';
-  const rows = el.querySelectorAll(':scope> div > div');
-  const redirectUrl = rows[0]?.textContent?.trim().toLowerCase();
-  // eslint-disable-next-line camelcase
-  const client_id = rows[1]?.textContent?.trim() || 'AdobeExpressWeb';
-  const title = rows[2]?.textContent?.trim();
-  const authParams = {
-    dt: false,
-    locale: getConfig().locale.ietf.toLowerCase(),
-    response_type: 'code',
-    client_id,
-    scope: 'AdobeID,openid',
-  };
-  function sendEventToAnalytics(type, eventName) {
-    const sendEvent = () => {
-      window._satellite.track('event', {
-        xdm: {},
-        data: {
-          eventType: 'web.webinteraction.linkClicks',
-          web: {
-            webInteraction: {
-              name: eventName,
-              linkClicks: { value: 1 },
-              type,
->>>>>>> 25a945ac
             },
             type,
           },
@@ -103,35 +74,7 @@
       sendEvent();
     }, { once: true });
   }
-<<<<<<< HEAD
-}
-=======
-  const destURL = getDestURL(redirectUrl);
-  const goDest = () => {
-    sendEventToAnalytics('redirect', 'logged-in-auto-redirect');
-    window.location.assign(destURL);
-  };
-  if (window.adobeIMS) {
-    window.adobeIMS.isSignedInUser() && goDest();
-  } else {
-    loadIms()
-      .then(() => {
-        /* c8 ignore next */
-        window.adobeIMS?.isSignedInUser() && goDest();
-      })
-      .catch((e) => { window.lana?.log(`Unable to load IMS in susi-light: ${e}`); });
-  }
-  el.innerHTML = '';
-  await loadWrapper();
-  const config = { consentProfile: 'free' };
-  if (title) { config.title = title; }
-  const susi = createTag('susi-sentry-light');
-  susi.authParams = authParams;
-  susi.authParams.redirect_uri = destURL;
-  susi.config = config;
-  if (isStage) susi.stage = 'true';
-  susi.variant = variant;
->>>>>>> 25a945ac
+}
 
 function createSUSIComponent({ variant, config, authParams, destURL }) {
   const susi = createTag('susi-sentry-light');
@@ -216,17 +159,23 @@
 }
 
 function redirectIfLoggedIn(destURL) {
-  const goDest = () => window.location.assign(destURL);
-  if (window.feds?.utilities?.imslib) {
-    const { imslib } = window.feds.utilities;
-    /* eslint-disable chai-friendly/no-unused-expressions */
-    imslib.isReady() && imslib.isSignedInUser() && goDest();
-    imslib.onReady().then(() => imslib.isSignedInUser() && goDest());
-  }
+  const goDest = () => {
+    sendEventToAnalytics('redirect', 'logged-in-auto-redirect');
+    window.location.assign(destURL);
+  }
+  if (window.adobeIMS) {
+    window.adobeIMS.isSignedInUser() && goDest();
+  } else {
+    loadIms()
+      .then(() => {
+        /* c8 ignore next */
+        window.adobeIMS?.isSignedInUser() && goDest();
+      })
+      .catch((e) => { window.lana?.log(`Unable to load IMS in susi-light: ${e}`); });
 }
 
 export default async function init(el) {
-  ({ createTag, loadScript, getConfig } = await import(`${getLibs()}/utils/utils.js`));
+  ({ createTag, loadScript, getConfig, loadIms } = await import(`${getLibs()}/utils/utils.js`));
   isStage = (usp.get('env') && usp.get('env') !== 'prod') || getConfig().env.name !== 'prod';
   const locale = getConfig().locale.ietf.toLowerCase();
   const { imsClientId } = getConfig();
