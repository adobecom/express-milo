--- conflicted
+++ resolved
@@ -378,34 +378,20 @@
 
   if (isBusiness) {
     el.replaceChildren(await (buildB2B(el)));
-    return;
-  }
-
-<<<<<<< HEAD
-  if (isBusiness) {
-    el.replaceChildren(await (buildB2B(el)));
+  } else if (isTabs) {
+    el.replaceChildren(await (buildSUSITabs(el)));
+  } else if (isStudent) {
+    el.replaceChildren(await (buildStudent(el)));
   } else {
-    el.replaceChildren(await (buildSUSITabs(el)));
-  }
+    // default edu
+    el.replaceChildren((await buildEdu(el)));
+  }
+
   // branchlinks can exist in footers
   const footer = el.querySelector('.footer');
   if (footer) {
     const links = footer.querySelectorAll('a[href*="adobesparkpost"]');
     const linksPopulated = new CustomEvent('linkspopulated', { detail: links });
     document.dispatchEvent(linksPopulated);
-=======
-  if (isTabs) {
-    el.replaceChildren(buildSUSITabs(el));
-    return;
->>>>>>> d632d2b4
-  }
-
-  if (isStudent) {
-    el.replaceChildren(await (buildStudent(el)));
-    return;
-  }
-
-  // default edu
-  const edu = await buildEdu(el);
-  el.replaceChildren(edu);
+  }
 }