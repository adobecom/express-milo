:root {
  --susi-modal-width: 370px;
  --susi-tabs-width: 400px;
  --susi-min-height: 462px;
}

/* preserving modal space for ux */
.dialog-modal:has(.susi-light) {
  width: var(--susi-modal-width);
  min-height: var(--susi-min-height);
}

.dialog-modal:has(.susi-light.tabs) {
  width: var(--susi-tabs-width);
  min-height: var(--susi-min-height);
}

.section.ax-login-page .susi-light .express-logo,
.dialog-modal .susi-light .express-logo {
  padding-top: var(--spacing-500);
}

.susi-light {
  display: flex;
  align-items: center;
  justify-content: center;
  line-height: initial;
  --susi-grey: #e6e6e6;
}

.susi-layout {
  display: flex;
  flex-direction: column;
  align-items: center;
  text-align: center;
}

.susi-layout .express-logo {
  width: unset;
  height: 24px;
}

.susi-layout .title {
  font-size: var(--heading-font-size-s);
  line-height: 28.6px;
  font-weight: 900;
  padding-top: var(--spacing-200);
  text-align: center;
  max-width: 90%;
}

.susi-light.tabs [role='tablist'] {
  margin-top: var(--spacing-300);
  border-radius: 8px;
  padding: 4px;
  display: flex;
  gap: 4px;
  background-color: var(--susi-grey);
}

.susi-light.tabs [role='tablist']:has(:first-child:last-child) {
  display: none;
}

.susi-light.tabs [role='tab'] {
  border: initial;
  padding: var(--spacing-100) var(--spacing-200) 10px;
  font-family: var(--body-font-family);
  font-size: var(--body-font-size-xs);
  font-weight: 700;
  background-color: var(--susi-grey);
  color: #222222;
  line-height: 130%;
  cursor: pointer;
}

.susi-light.tabs [role='tab'][aria-selected='true'] {
  border-radius: 6px;
  background-color: var(--color-white);
}

<<<<<<< HEAD
.susi-tabs [role='tabpanel'] {
  width: var(--susi-tabs-width);
=======
.susi-light.tabs [role='tabpanel'] {
  width: 400px;
>>>>>>> d632d2b4
  max-width: 95vw;
}

.susi-light.tabs [role='tabpanel'].hide {
  display: none;
}

/* reduce CLS */
.susi-light.tabs [role='tabpanel'].standard .susi-wrapper {
  min-height: 457.5px;
}

.susi-light.tabs [role='tabpanel'].edu-express .susi-wrapper {
  min-height: 366.5px;
}

.susi-layout .footer {
  font-size: var(--body-font-size-s);
  text-align: center;
  padding: var(--spacing-300) 0;
  font-weight: 700;
  color: #292929;
  line-height: 1.3;
}

.susi-layout .footer a {
  text-decoration: underline;
  color: initial;
  font-weight: 500;
}

.susi-layout .footer.susi-banner {
  background-color: var(--color-gray-150);
  width: 100%;
}

.susi-light.student .student-check {
  margin-top: var(--spacing-300);
  padding: var(--spacing-300) 0;
  width: calc(100% - 2 * var(--spacing-400));
  font-weight: 700;
  font-size: var(--body-font-size-m);
  background-color: var(--color-gray-150);
}

.susi-light.student .student-check label {
  margin: auto;
  width: max-content;
  display: flex;
  align-items: center;
  gap: var(--spacing-100);
}

.susi-light.student input[type='checkbox'] {
  width: 1rem;
  height: 1rem;
}

.susi-light.tabs .footer.susi-bubbles {
  padding-bottom: var(--spacing-500);
}

.susi-light.tabs .footer.susi-bubbles h2 {
  font-size: var(--body-font-size-l);
  font-weight: 700;
  line-height: var(--heading-line-height);
  margin: 0;
}

.susi-light.tabs .footer .susi-bubble-container {
  padding-top: var(--spacing-100);
  display: flex;
  gap: var(--spacing-200);
  justify-content: center;
}

.susi-light.tabs .footer .susi-bubble {
  margin: 0;
  border-radius: 8px;
  padding: var(--spacing-200) var(--spacing-400);
  display: flex;
  flex-direction: column;
  font-size: var(--body-font-size-s);
  background-color: #f3f3f3;
}

/* ax-login-page section metadata styles */
<<<<<<< HEAD
.section.ax-login-page .susi-tabs,
.section.ax-login-page .susi-b2b {
=======
.section.ax-login-page .susi-light.tabs {
>>>>>>> d632d2b4
  background-color: var(--color-white);
  border-radius: 16px;
}

.section.ax-login-page .susi-light {
  padding-bottom: var(--spacing-700);
}
<<<<<<< HEAD
.section.ax-login-page .susi-b2b {
  width: var(--susi-modal-width);
}
.section.ax-login-page .susi-tabs .footer,
.section.ax-login-page .susi-b2b .footer {
=======
.section.ax-login-page .susi-light.tabs .footer {
>>>>>>> d632d2b4
  border-radius: 8px;
}

@media (min-width: 768px) {
  .section.ax-login-page .susi-light {
    position: absolute;
    padding-top: 30px;
  }
<<<<<<< HEAD
  .section.ax-login-page .susi-tabs .footer,
  .section.ax-login-page .susi-b2b .footer {
=======
  .section.ax-login-page .susi-light.tabs .footer {
>>>>>>> d632d2b4
    border-radius: 0 0 16px 16px;
  }
}<|MERGE_RESOLUTION|>--- conflicted
+++ resolved
@@ -79,13 +79,8 @@
   background-color: var(--color-white);
 }
 
-<<<<<<< HEAD
 .susi-tabs [role='tabpanel'] {
   width: var(--susi-tabs-width);
-=======
-.susi-light.tabs [role='tabpanel'] {
-  width: 400px;
->>>>>>> d632d2b4
   max-width: 95vw;
 }
 
@@ -173,12 +168,9 @@
 }
 
 /* ax-login-page section metadata styles */
-<<<<<<< HEAD
 .section.ax-login-page .susi-tabs,
-.section.ax-login-page .susi-b2b {
-=======
+.section.ax-login-page .susi-b2b,
 .section.ax-login-page .susi-light.tabs {
->>>>>>> d632d2b4
   background-color: var(--color-white);
   border-radius: 16px;
 }
@@ -186,15 +178,12 @@
 .section.ax-login-page .susi-light {
   padding-bottom: var(--spacing-700);
 }
-<<<<<<< HEAD
 .section.ax-login-page .susi-b2b {
   width: var(--susi-modal-width);
 }
 .section.ax-login-page .susi-tabs .footer,
-.section.ax-login-page .susi-b2b .footer {
-=======
+.section.ax-login-page .susi-b2b .footer,
 .section.ax-login-page .susi-light.tabs .footer {
->>>>>>> d632d2b4
   border-radius: 8px;
 }
 
@@ -203,12 +192,9 @@
     position: absolute;
     padding-top: 30px;
   }
-<<<<<<< HEAD
   .section.ax-login-page .susi-tabs .footer,
-  .section.ax-login-page .susi-b2b .footer {
-=======
+  .section.ax-login-page .susi-b2b .footer,
   .section.ax-login-page .susi-light.tabs .footer {
->>>>>>> d632d2b4
     border-radius: 0 0 16px 16px;
   }
 }