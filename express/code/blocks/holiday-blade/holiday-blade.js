import { getLibs, fixIcons } from '../../scripts/utils.js';

import { createOptimizedPicture, transformLinkToAnimation } from '../../scripts/utils/media.js';

let createTag;

function enableToggle(block, toggleChev) {
  const onToggle = (e) => {
    e.stopPropagation();
    if (e.target.closest('.carousel-container')) {
      return;
    }
    block.classList.toggle('expanded');
  };

  const onOutsideToggle = (e) => {
    if (!block.classList.contains('expanded')) return;
    if (e.target.closest('.carousel-container')) return;
    e.stopPropagation();
    block.classList.remove('expanded');
  };
  const templateImages = block.querySelectorAll('.template');
  templateImages.forEach((template) => {
    template.addEventListener('click', (e) => {
      e.stopPropagation();
    });
  });

  toggleChev.addEventListener('click', onToggle);
  block.querySelector('.toggle-bar').addEventListener('click', onToggle);
  block.querySelector('.toggle-bar > p a').setAttribute('target', '_blank');
  document.addEventListener('click', onOutsideToggle);

  setTimeout(() => {
    block.classList.contains('auto-expand') && block.classList.add('expanded');
  }, 3000);
}

function decorateTemplateImgs(innerWrapper) {
  innerWrapper.querySelectorAll(':scope picture img').forEach((img) => {
    const { src, alt } = img;
    img.parentNode.replaceWith(createOptimizedPicture(src, alt, true, [{ width: '400' }]));
  });
}

async function loadTemplates(props) {
  const [
    { default: renderTemplate },
    { isValidTemplate, fetchTemplates },
  ] = await Promise.all([
    import('../template-x/template-rendering.js'),
    import('../../scripts/template-search-api-v3.js'),
  ]);
  const { response } = await fetchTemplates(props);
  if (!response?.items || !Array.isArray(response.items)) {
    throw new Error('Invalid template response format');
  }
<<<<<<< HEAD
  return Promise.all(response.items
    .filter((item) => isValidTemplate(item))
    .map(async (template) => renderTemplate(template)));
=======
  const items = await Promise.all(response.items
    .filter((item) => isValidTemplate(item))
    .map(async (template) => renderTemplate(template)));
  return items;
>>>>>>> 4517049d
}

async function fetchAndRenderTemplates(block, props) {
  const [
    { default: buildCarousel },
  ] = await Promise.all([
    import('../../scripts/widgets/carousel.js'),
  ]);

  const rows = block.children;
  for (let i = 1; i < rows.length; i += 1) {
    rows[i].innerHTML = '';
  }
  const innerWrapper = createTag('div', { class: 'holiday-blade-inner-wrapper' });
  rows[1].append(innerWrapper);
  const templates = await loadTemplates(props);
  const fragment = document.createDocumentFragment();
  templates.forEach((template) => {
    fragment.append(template);
  });
  innerWrapper.append(fragment);
  decorateTemplateImgs(innerWrapper);
  for (const tmplt of templates) {
    tmplt.classList.add('template');
  }
  await buildCarousel(':scope > .template', innerWrapper);
}

function decorateHoliday(block, toggleChev) {
  const rows = block.children;
  const toggleBar = rows[0].children[0];
  toggleBar.children[0].classList.add('toggle-bar-first-element');
  toggleBar.classList.add('toggle-bar');
  const staticImage = rows[0].children[1].querySelector('img');
  if (staticImage) {
    block.classList.add('static-background');
    staticImage.classList.add('static-background-image');
  }
  toggleBar.append(toggleChev);

  const backgroundStyle = rows[0].children[1].querySelector('strong');
  if (backgroundStyle) {
    block.style.background = backgroundStyle.textContent;
    backgroundStyle.remove();
  }

  const animationLink = rows[0].children[1].querySelector('a');
  if (animationLink?.href.includes('.png')) {
    staticImage.href = animationLink.href;
  } else if (animationLink) {
    const animation = transformLinkToAnimation(animationLink);
    block.classList.add('animated');
    staticImage?.remove();
    block.append(animation);
  }
}

export default async function decorate(el) {
  ({ createTag } = await import(`${getLibs()}/utils/utils.js`));
  fixIcons(el);
  const block = createTag('div', { class: 'holiday-blade-inner-content' });
  block.innerHTML = el.innerHTML;
  el.innerHTML = '';
  el.append(block);
  const rows = block.children;
  const toggleBar = rows[0].children[0];

  toggleBar.classList.add('toggle-bar');
  const locales = rows[1].children[1].textContent;
  const isQuery = rows[2].children[0].textContent.trim().toLowerCase() === 'q';
  const query = rows[2].children[1].textContent;
  const limit = rows[3]?.children[1].textContent;
  const props = {
    filters: {
      locales,
    },
    limit,
  };
  if (el.classList.contains('still-only')) props.filters.behaviors = 'still';
  if (el.classList.contains('animated-only')) props.filters.behaviors = 'animated';
  if (el.classList.contains('free-only')) props.filters.premium = 'false';
  if (el.classList.contains('premium-only')) props.filters.premium = 'true';

  if (isQuery) {
    props.q = query;
    props.collectionId = 'urn:aaid:sc:VA6C2:25a82757-01de-4dd9-b0ee-bde51dd3b418';
  } else {
    props.collectionId = query;
  }
  const toggleChev = createTag('div', { class: 'toggle-button-chev hide' });
  decorateHoliday(block, toggleChev);

  new IntersectionObserver(async (entries, ob) => {
    ob.unobserve(block);
    await fetchAndRenderTemplates(block, props);
    enableToggle(block, toggleChev);
    toggleChev.classList.remove('hide');
  }).observe(block);
}<|MERGE_RESOLUTION|>--- conflicted
+++ resolved
@@ -55,16 +55,9 @@
   if (!response?.items || !Array.isArray(response.items)) {
     throw new Error('Invalid template response format');
   }
-<<<<<<< HEAD
   return Promise.all(response.items
     .filter((item) => isValidTemplate(item))
     .map(async (template) => renderTemplate(template)));
-=======
-  const items = await Promise.all(response.items
-    .filter((item) => isValidTemplate(item))
-    .map(async (template) => renderTemplate(template)));
-  return items;
->>>>>>> 4517049d
 }
 
 async function fetchAndRenderTemplates(block, props) {
