/* collapses below 980px */
.pricing-table {
  padding: 40px 0;
}

.pricing-table .button.hide {
  display: none;
}

.pricing-table > .row {
  display: grid;
}

.pricing-table .col {
  min-height: 27px;
}

.pricing-table .col,
.pricing-table .col p {
  font-size: var(--body-font-size-s);
  line-height: 130%;
}

.pricing-table .col p {
  margin: 0;
}

.pricing-table .col p picture {
  margin-right: 8px;
}

/* links stay links by default in cells */
.pricing-table .row:not(.row-heading) .col a.button,
.pricing-table .row:not(.row-heading) .col a.button:hover,
.pricing-table .row:not(.row-heading) .col a.button:active,
.pricing-table .row:not(.row-heading) .col a.con-button,
.pricing-table .row:not(.row-heading) .col a.con-button:hover,
.pricing-table .row:not(.row-heading) .col a.con-button:active {
  text-decoration: underline;
  background-color: unset;
  color: unset;
  margin: unset;
  border: 0;
  border-radius: 0;
  padding: unset;
}

.pricing-table .section-row .col.section-row-title,
.pricing-table .section-row .col.section-row-title p {
  font-size: var(--body-font-size-xs);
  line-height: 130%;
}

.pricing-table .section-row .col:not(.section-row-title),
.pricing-table .row-heading .col.col-heading {
  text-align: center;
}

.pricing-table .row-heading .col.col-heading {
  background-color: var(--color-white);
  display: flex;
  flex-direction: column;
  justify-content: space-between;
}

.pricing-table .row-heading .col.col-heading .buttons-wrapper {
  display: flex;
  justify-content: center;
  flex-wrap: wrap;
}

.pricing-table .row-heading .col.col-heading .buttons-wrapper > * {
  margin: 12px 6px;
}

.pricing-table .row-heading .col-heading .tracking-header {
  font-size: 1.375rem;
  line-height: 130%;
}

.pricing-table .row-heading .col-heading .body {
  font-size: var(--body-font-size-m);
}

/* section */
.pricing-table .divider {
  display: none;
}

.pricing-table .row .col {
  padding: 16px 24px;
}

.pricing-table .point-cursor {
  cursor: pointer;
}

.pricing-table .section-head .section-head-title > :not(.icon) {
  font-size: var(--body-font-size-m);
  width: calc(100% - 20px);
}

.pricing-table .section-head .section-head-title,
.pricing-table .section-row .section-row-title {
  display: flex;
  justify-content: space-between;
  align-items: center;
}

.pricing-table .light {
  color: var(--color-white);
}

/* icons */
.pricing-table .icon-milo-info {
  height: 18px;
}

.pricing-table .icon-milo-info:hover {
  cursor: pointer;
}

.pricing-table .icon-milo-checkmark {
  color: var(--checkmark-color);
  width: 23px;
  height: 100%;
}

.pricing-table .icon.expand {
  background-color: transparent;
  border: 0;
  background-image: url('/express/code/icons/expand.svg');
  background-repeat: no-repeat;
  background-position: center right;
  width: 15px;
  height: 15px;
  cursor: pointer;
}

.pricing-table .section-head-title:hover .icon.expand {
  filter: invert(41%) sepia(22%) saturate(100) hue-rotate(203deg)
    brightness(96%) contrast(93%);
}

.pricing-table .icon.expand[aria-expanded='true'] {
  background-image: url('/express/code/icons/collapse.svg');
}

.pricing-table .row-heading {
  position: sticky;
  z-index: 3;
  background-color: var(--color-white);
}

.top-border-transparent {
  border-top: 1px solid transparent;
}

@media (min-width: 900px) {
  .pricing-table > .row {
    grid-template-columns: repeat(auto-fit, minmax(100px, 1fr));
  }
}

/* Start tablet styles */
@media (max-width: 899px) {
  .pricing-table {
    margin: 0 30px;
  }

  .pricing-table .section-head {
    display: block;
  }

  .pricing-table .section-head .col:not(.section-head-title),
  .pricing-table .col-heading.col-1 {
    display: none;
  }

  .pricing-table .section-row-title {
    grid-row: 1;
    grid-column: 1 / x;
    background-color: var(--color-gray-100);
  }

  .pricing-table .row-heading .col:nth-child(n + 1) {
    padding: 20px;
  }
}

@media (max-width: 400px) {
  .pricing-table {
    margin: 0 2px;
  }
}

/* ---NEW--- */
:root {
  --checkmark-color: #007A4D;
  --shaded-color: #f8f8f8;
  --border-color: #d9d9d9;
  --border-radius: 8px;
  --border-width: 1px;
}

/* Negating the very general "main .pricing" rules in styles.css */
.pricing-table .pricing {
  height: auto;
  opacity: 1;
}

/* Table Width */
main .section .pricing-table-wrapper {
  margin: auto;
  max-width: 900px;
}
main .section .pricing-table-wrapper:has(.pricing-table.few-cols) {
  max-width: 700px;
}
main .section .pricing-table-wrapper:has(.pricing-table.many-cols) {
  max-width: 1200px;
}
@media (max-width: 980px) {
  main .section .pricing-table-wrapper,
  main .section .pricing-table-wrapper:has(.pricing-table.few-cols),
  main .section .pricing-table-wrapper:has(.pricing-table.many-cols) {
    max-width: unset;
  }
  main .section .pricing-table-wrapper .pricing-table {
    margin: 0px 20px;
  }
}
/* /Table Width */
.pricing-table .row:not(.blank-row) {
  min-height: 80px;
}

@media (min-width: 981px) {
  /* Sticky Table */
  .pricing-table.sticky .row.row-heading.stuck {
    width: 100vw;
    margin-left: calc((100vw - 100%) / -2);
    padding: 0 calc((100vw - 100%) / 2);
    box-shadow: 0px 4px 16px 0px rgba(0, 0, 0, 0.16);
    box-sizing: border-box;
    transition: box-shadow 200ms linear;
  }

  .pricing-table.sticky .row.row-heading.stuck>.col {
    border: 0;
  }
/* /Sticky Table */
}

/* Blank Row */
.pricing-table .row.blank-row {
  height: 40px;
}
/* /Blank Row */

/* Toggle Row */
.pricing-table .row.toggle-row {
  border: none;
  padding: 0;
  background-color: unset;
  font-family: var(--body-font-family);
  display: grid;
  appearance: unset;
  width: 100%;
}
.pricing-table .row.toggle-row .col.toggle-content {
  display: flex;
  flex-direction: row;
  align-items: center;
  color: var(--color-info-accent);
  gap: 8px;
  font-weight: 700;
  height: 100%;
  box-sizing: border-box;
}
.pricing-table .row.toggle-row.desktop-hide {
  display: none;
}
.pricing-table .row.toggle-row .col.toggle-content {
  font-size: 1rem;
}
.pricing-table .row.toggle-row:hover .col.toggle-content {
  text-decoration: underline;
}
.pricing-table .row.toggle-row .col.toggle-content .icon.expand {
  height: 18px;
  width: 18px;
}
.pricing-table .row.toggle-row .col {
  white-space: nowrap;
}
.pricing-table .row.toggle-row .col .icon {
  /* display: inline-block; */
  height: 24px;
  width: 24px;
}
/* /Toggle Row */

/* Additional Rows */
.pricing-table .row.section-row.additional-row.collapsed {
  display: none;
}
/* /Additional Rows */

/* Table Borders */
.pricing-table .col {
  border: var(--border-width) solid var(--border-color);
}
.pricing-table .row .col {
  border-width: 0px;
}

.pricing-table .row .col:first-child {
  border-left-width: var(--border-width);
}
.pricing-table .row .col:last-child {
  border-right-width: var(--border-width);
}
.pricing-table .row.table-end-row:not(.connect-to-toggle) .col {
  border-bottom-width: var(--border-width);
}
.pricing-table .row.table-start-row .col,
.pricing-table .row.section-row .col,
.pricing-table .row.toggle-row .col {
  border-top-width: var(--border-width);
}

.pricing-table .row.table-start-row .col:first-child {
  border-top-left-radius: var(--border-radius);
}
.pricing-table .row.table-start-row .col:last-child {
  border-top-right-radius: var(--border-radius);
}
.pricing-table .row.table-end-row:not(.connect-to-toggle) .col:first-child {
  border-bottom-left-radius: var(--border-radius);
}
.pricing-table .row.table-end-row:not(.connect-to-toggle) .col:last-child {
  border-bottom-right-radius: var(--border-radius);
}
.pricing-table .row.section-header-row .col {
  border-top-width: var(--border-width);
}
/* /Table Borders */

/* Table Header Row */
.pricing-table .row.row-heading .col {
  display: flex;
}
.pricing-table .row.row-heading .col.col-1 {
  flex-direction: column;
  justify-content: center;
  align-items: start;
}

.pricing-table .row.row-heading .col > div {
  display: flex;
  flex-direction: row;
  flex-wrap: wrap;
  align-items: center;
  justify-content: center;
  column-gap: 6px;
  row-gap: 6px;
}

.pricing-table.vertical-header .row.row-heading .col > div {
  display: flex;
  flex-direction: column;
  gap: 10px;
}

.pricing-table .row.row-heading .col .buttons-wrapper {
  width: 100%;
}
.pricing-table .row.row-heading .col .buttons-wrapper .button-container {
  display: flex;
  flex-direction: column;
  width: 100%;
  margin: 0;
}
.pricing-table .row.row-heading .col .buttons-wrapper .button-container .button,
.pricing-table .row.row-heading .col .buttons-wrapper .button-container .con-button {
  margin: 0;
}
.pricing-table .row.row-heading .col .icon {
  height: 24px;
  width: 24px;
}
.pricing-table .row.row-heading .col > div p {
  font-size: 1.125rem;
  font-weight: 700;
}
.pricing-table .row-heading .col.col-heading p {
  display: flex;
  gap: 6px;
}
.pricing-table .row.row-heading .col:first-child * {
    font-weight: 900;
    text-align: start;
  }
/* /Table Header Row */

/* Table Section Header Row */
.pricing-table .row.section-header-row * {
  font-size: 1.375rem;
  font-weight: 700;
}
/* /Table Section Header Row */

/* Table Shaded Rows */
.pricing-table .row.shaded {
  background: var(--shaded-color);
}
/* /Table Shaded Rows */

/* Table Section Rows */
.pricing-table .row:not(.row-heading) .col.col-1 {
  display: flex;
  flex-direction: column;
  align-items: start;
  justify-content: center;
  text-align: left;
}

.pricing-table .row.section-row .col .col-heading {
  display: none;
}
.pricing-table .row.section-row .col:first-child :first-child {
  font-weight: 600;
}

.pricing-table .row.section-row .col,
.pricing-table .row.section-row .col .col-wrapper,
.pricing-table .row.section-row .col .col-wrapper .col-content {
  display: flex;
  flex-direction: column;
  justify-content: center;
  align-items: center;
  text-align: center;
}

.pricing-table .row.section-row .col .col-content {
  font-weight: 600;
}
.pricing-table .row.section-row .col .col-content em{
  color: gray;
}

.pricing-table .row.section-row .col.included-feature .col-content {
  color: var(--checkmark-color);
}
.pricing-table .row.section-row .col.excluded-feature .col-content {
  color: var(--color-gray-600);
}
.pricing-table .row.section-row .col .col-wrapper .col-content {
  row-gap: 12px;
}
.pricing-table .feat-icon {
  display: block;
  position: relative;
  -webkit-mask-repeat: no-repeat;
  -webkit-mask-position: center;
  -webkit-mask-size: contain;
  mask-repeat: no-repeat;
  mask-position: center;
  mask-size: contain;
}
.pricing-table .dash {
  width: 13px;
  height: 13px;
  background-color: var(--color-gray-600);
  -webkit-mask-image: url('./dash.svg');
  mask-image: url('./dash.svg');
  z-index: 2;
}

.pricing-table .cross {
  width: 13px;
  height: 13px;
  background-color: var(--color-gray-600);
  -webkit-mask-image: url('./crossmark.svg');
  mask-image: url('./crossmark.svg');
  z-index: 2;
}

.pricing-table .dim .col-content span {
  background-color: var(--color-gray-600);
}

.pricing-table .dim .col-content em {
  font-style: normal;
}

.pricing-table .col-content .icon-container {
  position: relative;
}

.pricing-table .col.icon-container .col-content {
  position: relative;
}

.pricing-table .col.icon-container .col-content:after,
.pricing-table .col .col-content .icon-container:after {
  content: '';
  display: block;
  position: absolute;
  background: var(--Background-Positive-subdued, #CEF8E0);
  border-radius: 24px;
  width: 24px;
  height: 24px;
  left: -5.25px;
  top: -5.75px;
  opacity: 0.75;
}


.pricing-table .col.icon-container.excluded-feature .col-content:after,
.pricing-table .col.dim .col-content .icon-container:after,
.pricing-table .col.excluded-feature .col-content .icon-container:after {
  background-color: #E6E6E6;
}

.pricing-table .check {
  width: 13px;
  height: 13px;
  background-color: var(--checkmark-color);
  -webkit-mask-image: url('./check.svg');
  mask-image: url('./check.svg');
  z-index: 2;
}

.pricing-table.vertical-shading .row.shaded {
  background-color: unset;
}

.pricing-table.vertical-shading .row-heading .col:nth-child(2n),
.pricing-table.vertical-shading .col:nth-child(2n) {
  background: var(--shaded-color);
}
/* /Table Section Rows */


@media (max-width: 980px) {
  .pricing-table .row:not(.blank-row) {
    min-height: 60px;
  }

  .pricing-table .row.row-heading {
    min-height: 0px;
    margin-bottom: 16px;
  }

  /* Table Blank Row */
  .pricing-table .row.blank-row {
    height: 20px;
  }
  .pricing-table .row.row-2.blank-row {
    height: 0;
  }
  /* /Table Blank Row */

  /* Table Header Row */
  .pricing-table.sticky .row.row-heading {
    top: auto;
    position: static;
    border: none;
    border-radius: 0;
    display: flex;
    flex-direction: column;
    align-items: start;
  }
  .pricing-table .row.row-heading .col {
    background-color: transparent;
    padding: 0;
  }
  .pricing-table .row.row-heading .col:not(:first-child) {
    display: none;
  }
  /* /Table Header Row */

  /* Table Borders */
  .pricing-table .row.row-heading .col {
    border: 0;
  }
  .pricing-table .row.section-row {
    border: var(--border-width) solid var(--border-color);
    border-bottom: none;
  }
  /* /Table Borders */

  /* Table Feature Row Content */
  .pricing-table .row.section-row .col .col-heading {
    display: flex;
    flex: 1 1 0;
    justify-content: start;
    align-items: center;
    column-gap: 6px;
  }
  .pricing-table .row.section-row .col .col-wrapper {
    width: 100%;
    display: flex;
    justify-content: space-between;
    align-items: center;
    border: 1px solid var(--border-color);
    padding: 16px;
    border-radius: var(--border-radius);
  }
  .pricing-table .row.section-row .col .col-wrapper .col-content {
    width: 60%;
    flex: 1 1 0;
    display: flex;
    flex-direction: row;
    column-gap: 12px;
    justify-content: start;
    align-items: center;
    text-align: start;
    padding-left: 10px;
  }

  .pricing-table .row.section-row .col .col-heading p {
    font-weight: 700;
    display: flex;
    align-items: center;
    gap: 4px;
    text-align: left;
  }

  .pricing-table .row.section-row .col .col-heading .icon {
    height: 18px;
    width: 18px;
  }
  /* /Table Feature Row Content */

  /* Collapsed Rows */
  .pricing-table .row.section-row.collapsed {
    display: none;
  }
  /* /Collapsed Rows */

  .pricing-table .row.section-row .col .col-header-container {
    flex-grow: 1;
    display: flex;
    flex-direction: row;
    align-items: center;
    justify-content: start;
    column-gap: 6px;
  }
  .pricing-table .row.section-row .col {
    display: flex;
    flex-direction: row;
    align-items: center;
    justify-content: space-between;
  }

  .pricing-table .row.section-header-row * {
    font-size: 1.25rem;
  }

  .pricing-table .row.section-header-row .col,
  .pricing-table .row.section-row,
  .pricing-table .row.toggle-row .col {
    padding: 16px;
  }
  .pricing-table .row.toggle-row.desktop-hide {
    display: grid;
  }
  .pricing-table .row.toggle-row .col.toggle-content {
    font-size: var(--body-font-size-s);
  }

  .pricing-table .row.section-row {
    display: flex;
    flex-direction: column;
    row-gap: 8px;
  }
  .pricing-table .row.section-row .col {
    padding: 0;
  }

  .pricing-table .row.section-row .col.col-1 p:first-child {
    font-size: 1rem;
    font-weight: 700;
  }
  .pricing-table .row.section-row .col.col-1 p:not(:first-child) {
    font-weight: 400;
    font-size: 0.75rem;
  }

  .pricing-table .row.section-row .col,
  .pricing-table .row.section-row .col .col-wrapper {
    display: flex;
    flex-direction: row;
    justify-content: center;
    align-items: center;
    text-align: center;
  }
  /* /Table Header Borders */
  .pricing-table .row.section-row .col {
    border-width: 0px;
  }

  .pricing-table .col.icon-container .col-content:after {
    content: '';
    display: block;
    position: absolute;
    background: var(--Background-Positive-subdued, #CEF8E0);
    border-radius: 24px;
    width: 24px;
    height: 24px;
    left: 4.75px;
    top: -5.75px;
    opacity: 0.75;
  }
<<<<<<< HEAD
  main .section .pricing-table-wrapper,
  main .section .pricing-table-wrapper:has(.pricing-table.few-cols),
  main .section .pricing-table-wrapper:has(.pricing-table.many-cols) {
    max-width: unset;
  }
  main .section .pricing-table-wrapper .pricing-table {
    margin: 0px 20px;
  }

  .pricing-table {
    margin: 0 30px;
  }

  .pricing-table .section-head {
    display: block;
  }

  .pricing-table .section-head .col:not(.section-head-title),
  .pricing-table .col-heading.col-1 {
    display: none;
  }

  .pricing-table .section-row-title {
    grid-row: 1;
    grid-column: 1 / x;
    background-color: var(--color-gray-100);
  }

  .pricing-table .row-heading .col:nth-child(n + 1) {
    padding: 20px;
  }
}

@media (min-width: 981px) {
  .pricing-table > .row {
    grid-template-columns: repeat(auto-fit, minmax(100px, 1fr));
  }

  /* Sticky Table */
  .pricing-table.sticky .row.row-heading.stuck {
    width: 100vw;
    margin-left: calc((100vw - 100%) / -2);
    padding: 0 calc((100vw - 100%) / 2);
    box-shadow: 0px 4px 16px 0px rgba(0, 0, 0, 0.16);
    box-sizing: border-box;
    transition: box-shadow 200ms linear;
  }

  .pricing-table.sticky .row.row-heading.stuck>.col {
    border: 0;
  }

  .pricing-table .row.row-heading .col:first-child p {
    font-weight: 700;
    font-size: 18px;
  }
  
  .pricing-table .row.row-heading .col > div p,
  .pricing-table .row.row-heading .col > div p strong {
    font-weight: 900;
    font-size: 18px;
  }
  
  .pricing-table.seamless {
    width: 1100px;
  }

  .pricing-table.seamless .row-2{
    height: 0px;
  } 

  .pricing-table.seamless .row-1 .col {
    border-bottom: none;
    border-bottom-left-radius: 0px;
    border-bottom-right-radius: 0px;
    border-top: none;
  }

  .pricing-table.seamless .row-1 .col-1 p {
    margin-top: auto;
    padding-bottom: 10px;
  }
  
  .pricing-table.seamless .table-end-row:not(.connect-to-toggle).row:first-of-type .col-1 {
    border-left: none;
    border-top: none;
  }

  .pricing-table.seamless .table-end-row:not(.connect-to-toggle).row:first-of-type .col-3 {
    border-top: none;
    border-right: none;
  }

  .pricing-table.seamless .row-3 {
    display: none;
  } 
}
=======
}
>>>>>>> c746bedd
<|MERGE_RESOLUTION|>--- conflicted
+++ resolved
@@ -715,7 +715,7 @@
     top: -5.75px;
     opacity: 0.75;
   }
-<<<<<<< HEAD
+  
   main .section .pricing-table-wrapper,
   main .section .pricing-table-wrapper:has(.pricing-table.few-cols),
   main .section .pricing-table-wrapper:has(.pricing-table.many-cols) {
@@ -811,8 +811,5 @@
 
   .pricing-table.seamless .row-3 {
     display: none;
-  } 
-}
-=======
-}
->>>>>>> c746bedd
+  }  
+}