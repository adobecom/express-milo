--- conflicted
+++ resolved
@@ -476,8 +476,8 @@
   flex-wrap: wrap;
   align-items: center;
   justify-content: center;
-  column-gap: 8px;
-  row-gap: 8px;
+  column-gap: 6px;
+  row-gap: 6px;
 }
 
 .pricing-table.vertical-header .row.row-heading .col > div {
@@ -658,14 +658,6 @@
 
 
 @media (max-width: 980px) {
-  .pricing-table.seamless .row.table-end-row.section-row .col-1{
-    display: none;
-  }
-
-  .pricing-table.seamless .row.section-row .col {
-    border: none !important;
-  }
-
   .pricing-table .row:not(.blank-row) {
     min-height: 60px;
   }
@@ -719,7 +711,7 @@
     flex: 1 1 0;
     justify-content: start;
     align-items: center;
-    column-gap: 8px;
+    column-gap: 6px;
   }
   .pricing-table .row.section-row .col .col-wrapper {
     width: 100%;
@@ -768,7 +760,7 @@
     flex-direction: row;
     align-items: center;
     justify-content: start;
-    column-gap: 8px;
+    column-gap: 6px;
   }
   .pricing-table .row.section-row .col {
     display: flex;
@@ -868,50 +860,6 @@
   .pricing-table .row-heading .col:nth-child(n + 1) {
     padding: 20px;
   }
-
-
-.pricing-table.seamless .section-head-title{
-  color: var(--Content-Subdued-default, #505050);
-  /* Large Screen/Title/XXL */
-  font-family: "Adobe Clean";
-  font-size: 18px;
-  font-style: normal;
-  font-weight: 700;
-  line-height: 130%; /* 28.6px */
-}
-
-.pricing-table.seamless .col-heading {
-  color: var(--Content-Neutral-default, #292929);
-  font-family: "Adobe Clean";
-  font-size: 14px;
-  font-style: normal;
-  font-weight: 700;
-  line-height: 130%; /* 18.2px */
-}
-
-.pricing-table.seamless .section-row {
-  border-bottom: 1px solid var(--Palette-sx-gray-100, #E9E9E9);
-  background: var(--Palette-s2-gray-50, #F8F8F8);
-}
-.pricing-table.seamless .row.row-heading .col:first-child:has(.tracking-header) {
-  padding: 0;
-}
-.pricing-table.seamless .row.row-heading .col:first-child .tracking-header {
-  color: var(--Content-Neutral-default, #222);
-  text-align: center;
-  /* Large Screen/Title/L */
-  font-family: "Adobe Clean";
-  font-size: 18px;
-  font-style: normal;
-  font-weight: 700;
-  line-height: 130%; /* 23.4px */
-  margin: auto;
-}
-
-.pricing-table.seamless .blank-row {
-  height: 24px;
-}
-
 }
 
 @media (min-width: 981px) {
@@ -958,10 +906,9 @@
   .pricing-table.seamless  .row-1 .col {
     padding: 24px;
   }
-  .pricing-table.seamless .row.section-header-row,
-  .pricing-table.seamless .blank-row{
-    display: none;
-    border: none;
+
+  .pricing-table.seamless .row-2{
+    height: 0px;
   } 
 
   .pricing-table.seamless .row-4 .col-1{
@@ -970,13 +917,9 @@
   .pricing-table.seamless .row-4 div:last-child{
     border-top-right-radius: 8px;
   } 
-  .pricing-table.seamless .row {
+
+  .pricing-table.seamless .row-1 .col {
     border-bottom: none;
-    border-bottom-left-radius: 0px;
-    border-bottom-right-radius: 0px;
-  }
-  .pricing-table.seamless .row-1 .col {
-    
     border-bottom-left-radius: 0px;
     border-bottom-right-radius: 0px;
     border-top: none;
@@ -1001,12 +944,12 @@
     margin-top: auto;
   }
   
-  .pricing-table.seamless .table-end-row:not(.connect-to-toggle).row:last-of-type .col-1 {
+  .pricing-table.seamless .table-end-row:not(.connect-to-toggle).row:first-of-type .col-1 {
     border-left: none;
     border-top: none;
   }
 
-  .pricing-table.seamless .table-end-row:not(.connect-to-toggle).row:last-of-type .col-3 {
+  .pricing-table.seamless .table-end-row:not(.connect-to-toggle).row:first-of-type .col-3 {
     border-top: none;
     border-right: none;
   }
@@ -1021,6 +964,14 @@
     border-bottom-right-radius: 8px;
   } 
 
+  .pricing-table.seamless .table-end-row:last-of-type .col-1 {
+    border-bottom-left-radius: 8px;
+  }
+
+  .pricing-table.seamless .table-end-row:last-of-type .col:last-child {
+    border-bottom-right-radius: 8px;
+  }
+
   .pricing-table.seamless .toggle-row {
     min-height: 5px;
     height: 5px;
@@ -1031,44 +982,6 @@
     display: none !important;
   }
 
-<<<<<<< HEAD
-  .pricing-table.pricing-table.seamless .row.table-start-row:not(.connect-to-toggle) .col:last-child  {
-    border-right: none;
-  }
-
-  .pricing-table.pricing-table.seamless .row.table-start-row:not(.connect-to-toggle) .col:first-child  {
-    border-left: none;
-  }
-
-  .pricing-table.pricing-table.seamless .row.table-end-row:not(.connect-to-toggle) .col:last-child {
-    border-bottom-right-radius:0px;
-    border-bottom-left-radius:0px;
-  }
-
-  .pricing-table.pricing-table.seamless .row.table-end-row:not(.connect-to-toggle) .col:first-child {
-    border-bottom-right-radius:0px;
-    border-bottom-left-radius:0px;
-  }
-
-  .pricing-table.pricing-table.seamless .row.table-end-row:not(.connect-to-toggle):last-of-type .col:last-child {
-    border-bottom-left-radius: 8px;
-    border-bottom-right-radius: 8px;
-    border-right: var(--border-width) solid var(--border-color);
-    border-top:  var(--border-width) solid var(--border-color);;
-  }
-
-  .pricing-table.pricing-table.seamless .row.table-end-row:not(.connect-to-toggle):last-of-type .col:first-child {
-    border-bottom-left-radius: 8px;
-    border-bottom-right-radius: 8px;
-    border-top:  var(--border-width) solid var(--border-color);
-    border-left: var(--border-width) solid var(--border-color);
-  }
-
-  .pricing-table.pricing-table.seamless .row.table-end-row:not(.connect-to-toggle) .col {
-    border-bottom-width: 0;
-  }
-} 
-=======
   .pricing-table.collapsible-rows .col[data-col-index="3"] {
     border-right: 1px solid var(--border-color);
   }
@@ -1082,5 +995,3 @@
     border-bottom: unset;
   } 
 }
-
->>>>>>> ce7f2690
