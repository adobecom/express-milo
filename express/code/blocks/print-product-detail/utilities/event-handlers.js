--- conflicted
+++ resolved
@@ -95,7 +95,6 @@
   const quantity = formDataObject.qty;
   const parameters = formatProductOptionsToAPIParameters(formDataObject);
   const updatedConfigurationOptions = await fetchAPIData(productId, parameters, 'changeoptions');
-<<<<<<< HEAD
   const updatedSelectedValuesObject = createUpdatedSelectedValuesObject(updatedConfigurationOptions, formDataObject, quantity);
   const updatedParameters = formatProductOptionsToAPIParameters(updatedSelectedValuesObject);
   const productDetails = await fetchAPIData(productId, updatedParameters, 'getproduct');
@@ -104,30 +103,15 @@
   const productRenditions = await fetchAPIData(productId, updatedParameters, 'getproductrenditions');
   const productShippingEstimates = await fetchAPIData(productId, updatedParameters, 'getshippingestimates');
   const normalizedProductDetails = await normalizeProductDetailObject(productDetails, productPrice, productReviews, productRenditions, productShippingEstimates, quantity, updatedConfigurationOptions, templateId);
-=======
-  const normalizedProductDetails = await normalizeProductDetailObject(
-    productDetails,
-    productPrice,
-    productReviews,
-    productRenditions,
-    productShippingEstimates,
-    formDataObject.qty,
-    updatedConfigurationOptions,
-    formDataObject.printingprocess,
-  );
->>>>>>> 0e855d71
   await updateProductPrice(normalizedProductDetails);
   await updateProductImages(normalizedProductDetails);
   await updateProductDeliveryEstimate(normalizedProductDetails);
   await updateCustomizationOptions(normalizedProductDetails, formDataObject);
-<<<<<<< HEAD
   await updateCheckoutButton(normalizedProductDetails);
-=======
 
   // Publish to BlockMediator to trigger accordion updates
   BlockMediator.set('product:updated', {
     productDetails,
     formData: formDataObject,
   });
->>>>>>> 0e855d71
 }