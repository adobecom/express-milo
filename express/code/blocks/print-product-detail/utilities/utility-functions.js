import { getLibs, createTag } from '../../../scripts/utils.js';
<<<<<<< HEAD
=======

export function extractTemplateId(block) {
  const templateId = block.children[0].children[1].textContent;
  return templateId;
}
>>>>>>> a5a2c836

export function formatDeliveryEstimateDateRange(minDate, maxDate) {
  const options = { month: 'short', day: 'numeric' };
  const minFormatted = new Date(minDate).toLocaleDateString('en-US', options);
  const maxFormatted = new Date(maxDate).toLocaleDateString('en-US', options);
  return `${minFormatted} - ${maxFormatted}`;
}

export function buildRealViewImageUrl(realviewParams, maxDim = 644) {
  const params = new URLSearchParams();
  Object.entries(realviewParams).forEach(([key, value]) => {
    if (value !== null && value !== undefined) {
      params.set(key, value);
    }
  });
  params.set('max_dim', maxDim);
  return `https://rlv.zcache.com/svc/view?${params.toString()}`;
}

export function formatLargeNumberToK(totalReviews) {
  if (totalReviews > 1000) {
    const hundreds = Math.round((totalReviews % 1000) / 100);
    if (hundreds === 0) {
      return `${Math.round(totalReviews / 1000)}k`;
    }
    return `${Math.round(totalReviews / 1000)}.${Math.round((totalReviews % 1000) / 100)}k`;
  }
  return totalReviews;
}

export function exchangeRegionForTopLevelDomain(region) {
  if (region === 'en-GB') {
    return 'co.uk';
  }
  return 'com';
}

export async function formatPriceZazzle(price, differential = false) {
  const { getCountry } = await import('../../../scripts/utils/location-utils.js');
  const country = await getCountry();
  const { getCurrency, formatPrice } = await import('../../../scripts/utils/pricing.js');
  const currency = await getCurrency(country);
  let priceDifferentialOperator;
  const localizedPrice = await formatPrice(price, currency);
  if (differential) {
    priceDifferentialOperator = price >= 0 ? '+' : '';
  } else {
    priceDifferentialOperator = '';
  }
  const formattedPrice = priceDifferentialOperator + localizedPrice;
  return formattedPrice;
}

export function formatStringSnakeCase(string) {
  const normalizedString = string.replace(/[^a-zA-Z0-9\s]/g, '_');
  const formattedString = normalizedString.trim().toLowerCase().replace(/ /g, '_');
  return formattedString;
}

export async function addPrefetchLinks() {
  const { getConfig } = await import(`${getLibs()}/utils/utils.js`);
  const { ietf } = getConfig().locale;
  const topLevelDomain = exchangeRegionForTopLevelDomain(ietf);
  const prefetchLink1 = createTag('link', {
    rel: 'dns-prefetch',
    href: `https://www.zazzle.${topLevelDomain}`,
  });
  const prefetchLink2 = createTag('link', {
    rel: 'dns-prefetch',
    href: `https://rlv.zcache.${topLevelDomain}`,
  });

  const preconnectLink1 = createTag('link', {
    rel: 'preconnect',
    href: `https://www.zazzle.${topLevelDomain}`,
  });
  const preconnectLink2 = createTag('link', {
    rel: 'preconnect',
    href: `https://www.zazzle.${topLevelDomain}`,
  });
  document.head.appendChild(prefetchLink1);
  document.head.appendChild(prefetchLink2);
  document.head.appendChild(preconnectLink1);
  document.head.appendChild(preconnectLink2);
}<|MERGE_RESOLUTION|>--- conflicted
+++ resolved
@@ -1,12 +1,9 @@
 import { getLibs, createTag } from '../../../scripts/utils.js';
-<<<<<<< HEAD
-=======
 
 export function extractTemplateId(block) {
   const templateId = block.children[0].children[1].textContent;
   return templateId;
 }
->>>>>>> a5a2c836
 
 export function formatDeliveryEstimateDateRange(minDate, maxDate) {
   const options = { month: 'short', day: 'numeric' };
