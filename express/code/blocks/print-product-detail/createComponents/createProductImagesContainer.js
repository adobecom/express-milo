--- conflicted
+++ resolved
@@ -1,18 +1,12 @@
 import { getLibs } from '../../../scripts/utils.js';
-// import { buildRealViewImageUrl } from '../utilities/utility-functions.js';
 
 let createTag;
 
 function createproductHeroImage(heroImage, heroImageType) {
   const productHeroImageContainer = createTag('div', { class: 'pdpx-product-hero-image-container', 'data-skeleton': 'true' });
-<<<<<<< HEAD
-  // Use a data URL placeholder if heroImage is empty (skeleton state)
   const imageSrc = heroImage || 'data:image/svg+xml,%3Csvg xmlns="http://www.w3.org/2000/svg" width="644" height="400"%3E%3Crect fill="%23f0f0f0" width="644" height="400"/%3E%3C/svg%3E';
-  const productHeroImage = createTag('img', { class: 'pdpx-product-hero-image', id: 'pdpx-product-hero-image', 'data-image-type': heroImageType, fetchpriority: 'high', decoding: 'async', loading: 'eager', alt: 'Product Hero Image', src: imageSrc });
-=======
   const altTextHero = `Product Hero Image: ${heroImageType}`;
-  const productHeroImage = createTag('img', { class: 'pdpx-product-hero-image', id: 'pdpx-product-hero-image', 'data-image-type': heroImageType, fetchpriority: 'high', decoding: 'async', loading: 'eager', alt: altTextHero, src: heroImage });
->>>>>>> a5a2c836
+  const productHeroImage = createTag('img', { class: 'pdpx-product-hero-image', id: 'pdpx-product-hero-image', 'data-image-type': heroImageType, fetchpriority: 'high', decoding: 'async', loading: 'eager', alt: altTextHero, src: imageSrc });
   productHeroImageContainer.appendChild(productHeroImage);
   return { productHeroImage, productHeroImageContainer };
 }
@@ -23,28 +17,13 @@
     'data-skeleton': 'true',
   });
   for (let i = 0; i < Object.keys(realViews).length; i += 1) {
-<<<<<<< HEAD
-    const imageThumbnailCarouselItem = createTag('button', {
-      class: 'pdpx-image-thumbnail-carousel-item',
-      'data-image-type': Object.keys(realViews)[i],
-    });
-=======
     const imageThumbnailCarouselItem = createTag('button', { class: 'pdpx-image-thumbnail-carousel-item', 'data-image-type': Object.keys(realViews)[i], 'data-skeleton': 'true' });
->>>>>>> a5a2c836
     if (heroImageType === Object.keys(realViews)[i]) {
       imageThumbnailCarouselItem.classList.add('selected');
     }
     const imageURL = realViews[Object.keys(realViews)[i]];
-<<<<<<< HEAD
-    const imageThumbnailCarouselItemImage = createTag('img', {
-      class: 'pdpx-image-thumbnail-carousel-item-image',
-      'data-image-type': Object.keys(realViews)[i],
-      src: imageURL,
-    });
-=======
     const altTextThumbnail = `Product Image Thumbnail: ${Object.keys(realViews)[i]}`;
     const imageThumbnailCarouselItemImage = createTag('img', { class: 'pdpx-image-thumbnail-carousel-item-image', 'data-image-type': Object.keys(realViews)[i], alt: altTextThumbnail, src: imageURL });
->>>>>>> a5a2c836
     imageThumbnailCarouselItem.addEventListener('click', (element) => {
       imageThumbnailCarouselItem.classList.add('selected');
       imageThumbnailCarouselContainer.querySelectorAll('.pdpx-image-thumbnail-carousel-item').forEach((item) => {
