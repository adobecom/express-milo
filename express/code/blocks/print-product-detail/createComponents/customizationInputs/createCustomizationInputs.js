--- conflicted
+++ resolved
@@ -15,30 +15,6 @@
   formDataObject,
   CTAText,
 ) {
-<<<<<<< HEAD
-  const defaultValue = formDataObject[hiddenSelectInputName];
-  const standardSelectorContainer = createTag('div', { class: 'pdpx-standard-selector-container' });
-  standardSelectorContainer.appendChild(
-    createTag('label', { class: 'pdpx-standard-selector-label', for: `pdpx-standard-selector-${hiddenSelectInputName}` }, labelText),
-  );
-  const standardSelectorInputContainer = createTag('div', { class: 'pdpx-standard-selector-input-container' });
-  const standardSelectorInput = createTag('select', {
-    class: 'pdpx-standard-selector',
-    name: hiddenSelectInputName,
-    id: `pdpx-standard-selector-${hiddenSelectInputName}`,
-  });
-  for (let i = 0; i < customizationOptions.length; i += 1) {
-    const optionLabel = customizationOptions[i].title;
-    const standardOption = createTag('option', { value: customizationOptions[i].name, class: 'pdpx-standard-selector-option' }, optionLabel);
-    standardSelectorInput.appendChild(standardOption);
-  }
-  standardSelectorInput.value = defaultValue;
-  standardSelectorInput.addEventListener('change', () => {
-    updateAllDynamicElements(productDetails.id);
-  });
-  standardSelectorInputContainer.appendChild(standardSelectorInput);
-  standardSelectorContainer.appendChild(standardSelectorInputContainer);
-=======
   let defaultValue = formDataObject[hiddenSelectInputName];
   const isDefaultValueAnOptionName = customizationOptions
     .some((option) => option.name === defaultValue);
@@ -65,7 +41,6 @@
     },
   });
 
->>>>>>> df54faa7
   let isTriBlend = false;
   if (productDetails.productType === 'zazzle_shirt') {
     isTriBlend = formDataObject.style === 'triblend_shortsleeve3413';
