--- conflicted
+++ resolved
@@ -2,14 +2,7 @@
 import { getLibs, getIconElementDeprecated, decorateButtonsDeprecated } from '../../scripts/utils.js';
 import { buildFreePlanWidget } from '../../scripts/widgets/free-plan.js';
 import { sendFrictionlessEventToAdobeAnaltics } from '../../scripts/instrument.js';
-<<<<<<< HEAD
 import { createLocaleDropdownWrapper } from '../../scripts/widgets/frictionless-locale-dropdown.js';
-
-let createTag; let getConfig;
-let getMetadata;
-let loadScript; let globalNavSelector;
-let selectedVideoLanguage = 'en-us'; // Default to English (US)
-=======
 import {
   QA_CONFIGS,
   EXPERIMENTAL_VARIANTS,
@@ -30,102 +23,13 @@
 let getConfig;
 let getMetadata;
 let globalNavSelector;
+let selectedVideoLanguage = 'en-us'; // Default to English (US)
 let replaceKey;
-const selectedVideoLanguage = 'en-us'; // Default to English (US)
->>>>>>> ec6c272c
 
 let ccEverywhere;
 let quickActionContainer;
 let uploadContainer;
 
-<<<<<<< HEAD
-const JPG = 'jpg';
-const JPEG = 'jpeg';
-const PNG = 'png';
-const WEBP = 'webp';
-const VIDEO_FORMATS = [
-  'mov',
-  'mp4',
-  'crm',
-  'avi',
-  'm2ts',
-  '3gp',
-  'f4v',
-  'mpeg',
-  'm2t',
-  'm2p',
-  'm1v',
-  'mpg',
-  'wmv',
-  'tts',
-  '264',
-];
-
-export const getBaseImgCfg = (...types) => ({
-  group: 'image',
-  max_size: 40 * 1024 * 1024,
-  accept: types.map((type) => `.${type}`).join(', '),
-  input_check: (input) => types.map((type) => `image/${type}`).includes(input),
-});
-export const getBaseVideoCfg = (...types) => {
-  const formats = Array.isArray(types[0]) ? types[0] : types;
-  return {
-    group: 'video',
-    max_size: 1024 * 1024 * 1024,
-    accept: formats.map((type) => `.${type}`).join(', '),
-    input_check: (input) => formats.map((type) => `video/${type}`).includes(input),
-  };
-};
-
-const EXPERIMENTAL_VARIANTS = [
-  'qa-in-product-variant1', 'qa-in-product-variant2', 'qa-nba', 'qa-in-product-control',
-];
-
-const QA_CONFIGS = {
-  'convert-to-jpg': { ...getBaseImgCfg(PNG, WEBP) },
-  'convert-to-png': { ...getBaseImgCfg(JPG, JPEG, WEBP) },
-  'convert-to-svg': { ...getBaseImgCfg(JPG, JPEG, PNG) },
-  'crop-image': { ...getBaseImgCfg(JPG, JPEG, PNG) },
-  'resize-image': { ...getBaseImgCfg(JPG, JPEG, PNG, WEBP) },
-  'remove-background': { ...getBaseImgCfg(JPG, JPEG, PNG) },
-  'generate-qr-code': {
-    ...getBaseImgCfg(JPG, JPEG, PNG),
-    input_check: () => true,
-  },
-  'qa-in-product-variant1': { ...getBaseImgCfg(JPG, JPEG, PNG) },
-  'qa-in-product-variant2': { ...getBaseImgCfg(JPG, JPEG, PNG) },
-  'qa-in-product-control': { ...getBaseImgCfg(JPG, JPEG, PNG) },
-  'qa-nba': { ...getBaseImgCfg(JPG, JPEG, PNG) },
-  'convert-to-gif': { ...getBaseVideoCfg(VIDEO_FORMATS) },
-  'crop-video': { ...getBaseVideoCfg(VIDEO_FORMATS) },
-  'trim-video': { ...getBaseVideoCfg(VIDEO_FORMATS) },
-  'resize-video': { ...getBaseVideoCfg(VIDEO_FORMATS) },
-  'merge-videos': { ...getBaseVideoCfg([...VIDEO_FORMATS, JPG, JPEG, PNG]) },
-  'convert-to-mp4': { ...getBaseVideoCfg(VIDEO_FORMATS) },
-  'caption-video': { ...getBaseVideoCfg(VIDEO_FORMATS) },
-};
-
-function fade(element, action) {
-  if (action === 'in') {
-    element.classList.remove('hidden');
-    setTimeout(() => {
-      element.classList.remove('transparent');
-    }, 10);
-  } else if (action === 'out') {
-    element.classList.add('transparent');
-    setTimeout(() => {
-      element.classList.add('hidden');
-    }, 200);
-  }
-}
-
-function selectElementByTagPrefix(p) {
-  const allEls = document.body.querySelectorAll(':scope > *');
-  return Array.from(allEls).find((e) => e.tagName.toLowerCase().startsWith(p.toLowerCase()));
-}
-
-=======
->>>>>>> ec6c272c
 function frictionlessQAExperiment(
   quickAction,
   docConfig,
@@ -191,34 +95,7 @@
 // eslint-disable-next-line default-param-last
 export function runQuickAction(quickActionId, data, block) {
   // TODO: need the button labels from the placeholders sheet if the SDK default doens't work.
-<<<<<<< HEAD
-  const exportConfig = [
-    {
-      id: 'downloadExportOption',
-      // label: 'Download',
-      action: { target: 'download' },
-      style: { uiType: 'button' },
-      buttonStyle: {
-        variant: 'secondary',
-        treatment: 'fill',
-        size: 'xl',
-      },
-    },
-    {
-      id: 'edit-in-express',
-      // label: 'Edit in Adobe Express for free',
-      action: { target: 'express' },
-      style: { uiType: 'button' },
-      buttonStyle: {
-        variant: 'primary',
-        treatment: 'fill',
-        size: 'xl',
-      },
-    },
-  ];
-=======
   const exportConfig = createDefaultExportConfig();
->>>>>>> ec6c272c
 
   const id = `${quickActionId}-container`;
   quickActionContainer = createTag('div', { id, class: 'quick-action-container' });
@@ -231,26 +108,12 @@
   const docConfig = createDocConfig(data[0], 'image');
   const videoDocConfig = quickActionId === 'merge-videos' ? createMergeVideosDocConfig(data) : createDocConfig(data[0], 'video');
 
-  const videoDocConfig = {
-    asset: {
-      data,
-      dataType: 'base64',
-      type: 'video',
-    },
-  };
-
   const appConfig = {
     metaData: {
       isFrictionlessQa: 'true',
-<<<<<<< HEAD
-      ...(quickAction === 'caption-video' && { videoLanguage: selectedVideoLanguage }),
-    },
-    receiveQuickActionErrors: false,
-=======
       ...(quickActionId === 'caption-video' && { videoLanguage: selectedVideoLanguage }),
     },
     receiveQuickActionErrors: true,
->>>>>>> ec6c272c
     callbacks: {
       onIntentChange: () => {
         quickActionContainer?.remove();
@@ -282,74 +145,6 @@
 
   if (!ccEverywhere) return;
 
-<<<<<<< HEAD
-      if (variant && isStage) {
-        frictionlessQAExperiment(variant, docConfig, appConfig, exportConfig, contConfig);
-        break;
-      }
-
-      ccEverywhere.quickAction.removeBackground(docConfig, appConfig, exportConfig, contConfig);
-      break;
-    case 'generate-qr-code':
-      ccEverywhere.quickAction.generateQRCode({}, appConfig, exportConfig, contConfig);
-      break;
-    // video quick action
-    case 'convert-to-gif':
-      ccEverywhere.quickAction.convertToGIF(videoDocConfig, appConfig, exportConfig, contConfig);
-      break;
-    case 'crop-video':
-      ccEverywhere.quickAction.cropVideo(videoDocConfig, appConfig, exportConfig, contConfig);
-      break;
-    case 'trim-video':
-      ccEverywhere.quickAction.trimVideo(videoDocConfig, appConfig, exportConfig, contConfig);
-      break;
-    case 'resize-video':
-      ccEverywhere.quickAction.resizeVideo(videoDocConfig, appConfig, exportConfig, contConfig);
-      break;
-    case 'merge-videos':
-      ccEverywhere.quickAction.mergeVideos(videoDocConfig, appConfig, exportConfig, contConfig);
-      break;
-    case 'convert-to-mp4':
-      ccEverywhere.quickAction.convertToMP4(videoDocConfig, appConfig, exportConfig, contConfig);
-      break;
-    case 'caption-video':
-      ccEverywhere.quickAction.captionVideo(videoDocConfig, appConfig, exportConfig, contConfig);
-      break;
-    // Experiment code, remove after done
-    case 'qa-nba':
-      frictionlessQAExperiment(quickAction, docConfig, appConfig, exportConfig, contConfig);
-      break;
-    case 'qa-in-product-control':
-      frictionlessQAExperiment(quickAction, docConfig, appConfig, exportConfig, contConfig);
-      break;
-    case 'qa-in-product-variant1':
-      frictionlessQAExperiment(quickAction, docConfig, appConfig, exportConfig, contConfig);
-      break;
-    case 'qa-in-product-variant2':
-      frictionlessQAExperiment(quickAction, docConfig, appConfig, exportConfig, contConfig);
-      break;
-    default: break;
-  }
-}
-
-// eslint-disable-next-line default-param-last
-async function startSDK(data = '', quickAction, block) {
-  const urlParams = new URLSearchParams(window.location.search);
-  const urlOverride = urlParams.get('sdk-override');
-  let valid = false;
-  if (urlOverride) {
-    try {
-      if (new URL(urlOverride).host === 'dev.cc-embed.adobe.com') valid = true;
-    } catch (e) {
-      window.lana.log('Invalid SDK URL');
-    }
-  }
-  const CDN_URL = valid ? urlOverride : 'https://cc-embed.adobe.com/sdk/1p/v4/CCEverywhere.js';
-  const clientId = 'AdobeExpressWeb';
-
-  await loadScript(CDN_URL);
-  if (!window.CCEverywhere) {
-=======
   // Handle experimental variants for remove-background
   if (quickActionId === 'remove-background' && variant && isStage) {
     frictionlessQAExperiment(
@@ -359,7 +154,6 @@
       exportConfig,
       contConfig,
     );
->>>>>>> ec6c272c
     return;
   }
 
@@ -430,18 +224,10 @@
 }
 
 export default async function decorate(block) {
-<<<<<<< HEAD
-  const [utils, gNavUtils] = await Promise.all([
-    import(`${getLibs()}/utils/utils.js`),
-    import(`${getLibs()}/blocks/global-navigation/utilities/utilities.js`),
-    decorateButtonsDeprecated(block),
-  ]);
-=======
   const [utils, gNavUtils, placeholders] = await Promise.all([import(`${getLibs()}/utils/utils.js`),
     import(`${getLibs()}/blocks/global-navigation/utilities/utilities.js`),
     import(`${getLibs()}/features/placeholders.js`),
     decorateButtonsDeprecated(block)]);
->>>>>>> ec6c272c
 
   ({ createTag, getMetadata, getConfig } = utils);
   ({ replaceKey } = placeholders);
@@ -492,7 +278,6 @@
 
   dropzone.before(actionColumn);
   dropzoneContainer.append(dropzone);
-<<<<<<< HEAD
 
   if (quickAction === 'caption-video') {
     captionVideoDropzoneActionColumn.append(dropzoneContainer, gtcText);
@@ -502,15 +287,11 @@
     actionColumn.append(dropzoneContainer, gtcText);
   }
 
-  const inputElement = createTag('input', { type: 'file', accept: QA_CONFIGS[quickAction].accept });
-=======
-  actionColumn.append(dropzoneContainer, gtcText);
   const inputElement = createTag('input', {
     type: 'file',
     accept: QA_CONFIGS[quickAction].accept,
     ...(quickAction === 'merge-videos' && { multiple: true }),
   });
->>>>>>> ec6c272c
   inputElement.onchange = () => {
     if (quickAction === 'merge-videos' && inputElement.files.length > 1) {
       startSDKWithUnconvertedFiles(inputElement.files, quickAction, block);
@@ -556,21 +337,6 @@
     dropzoneContainer.addEventListener(eventName, unhighlight, false);
   });
 
-<<<<<<< HEAD
-  dropzoneContainer.addEventListener(
-    'drop',
-    async (e) => {
-      const dt = e.dataTransfer;
-      const { files } = dt;
-
-      await Promise.all(
-        [...files].map((file) => startSDKWithUnconvertedFile(file, quickAction, block)),
-      );
-      document.body.dataset.suppressfloatingcta = 'true';
-    },
-    false,
-  );
-=======
   dropzoneContainer.addEventListener('drop', async (e) => {
     const dt = e.dataTransfer;
     const { files } = dt;
@@ -584,7 +350,6 @@
 
     document.body.dataset.suppressfloatingcta = 'true';
   }, false);
->>>>>>> ec6c272c
 
   const freePlanTags = await buildFreePlanWidget({
     typeKey: 'branded',
@@ -592,26 +357,6 @@
   });
   dropzone.append(freePlanTags);
 
-<<<<<<< HEAD
-  window.addEventListener(
-    'popstate',
-    (e) => {
-      const editorModal = selectElementByTagPrefix('cc-everywhere-container-');
-      const correctState = e.state?.hideFrictionlessQa;
-      const embedElsFound = quickActionContainer || editorModal;
-      window.history.pushState({ hideFrictionlessQa: true }, '', '');
-      if (correctState || embedElsFound) {
-        quickActionContainer?.remove();
-        editorModal?.remove();
-        document.body.classList.remove('editor-modal-loaded');
-        inputElement.value = '';
-        fade(uploadContainer, 'in');
-        document.body.dataset.suppressfloatingcta = 'false';
-      }
-    },
-    { passive: true },
-  );
-=======
   window.addEventListener('popstate', (e) => {
     const editorModal = selectElementByTagPrefix('cc-everywhere-container-');
     const correctState = e.state?.hideFrictionlessQa;
@@ -626,7 +371,6 @@
       document.body.dataset.suppressfloatingcta = 'false';
     }
   }, { passive: true });
->>>>>>> ec6c272c
 
   if (EXPERIMENTAL_VARIANTS.includes(quickAction)) {
     block.dataset.frictionlesstype = 'remove-background';
