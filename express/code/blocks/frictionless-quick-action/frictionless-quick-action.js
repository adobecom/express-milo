--- conflicted
+++ resolved
@@ -44,12 +44,8 @@
   'qa-in-product-variant2': { ...getBaseImgCfg(JPG, JPEG, PNG) },
   'qa-in-product-control': { ...getBaseImgCfg(JPG, JPEG, PNG) },
   'qa-nba': { ...getBaseImgCfg(JPG, JPEG, PNG) },
-
-<<<<<<< HEAD
 };
 
-=======
->>>>>>> 38009af2
 function fade(element, action) {
   if (action === 'in') {
     element.classList.remove('hidden');
@@ -118,14 +114,11 @@
       type: 'image',
     },
   };
-<<<<<<< HEAD
   const urlParams =  new URLSearchParams(window.location.search)
   const variant = (urlParams.get('hzenv') === 'stage' && urlParams.get('variant')) ||  quickAction;
   
-=======
->>>>>>> 38009af2
   const appConfig = {
-    metaData: { isFrictionlessQa: 'true' },
+    metaData: { isFrictionlessQa: 'true' , variant },
     receiveQuickActionErrors: false,
     callbacks: {
       onIntentChange: () => {
