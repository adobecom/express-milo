import { transformLinkToAnimation } from '../../scripts/utils/media.js';
import { getLibs, getIconElementDeprecated, decorateButtonsDeprecated } from '../../scripts/utils.js';
import { buildFreePlanWidget } from '../../scripts/widgets/free-plan.js';
import { sendFrictionlessEventToAdobeAnaltics } from '../../scripts/instrument.js';
import { createLocaleDropdownWrapper } from '../../scripts/widgets/frictionless-locale-dropdown.js';
import {
  QA_CONFIGS,
  EXPERIMENTAL_VARIANTS,
  fadeIn,
  fadeOut,
  createDocConfig,
  createMergeVideosDocConfig,
  createContainerConfig,
  selectElementByTagPrefix,
  createDefaultExportConfig,
  executeQuickAction,
  processFilesForQuickAction,
  loadAndInitializeCCEverywhere,
  getErrorMsg,
  initProgressBar,
  FRICTIONLESS_UPLOAD_QUICK_ACTIONS,
<<<<<<< HEAD
  EXPRESS_ROUTE_PATHS,
=======
  EXPERIMENTAL_VARIANTS_PROMOID_MAP,
>>>>>>> 4483197d
} from '../../scripts/utils/frictionless-utils.js';

let createTag;
let getConfig;
let getMetadata;
let globalNavSelector;
let selectedVideoLanguage = 'en-us'; // Default to English (US)
let replaceKey;

let ccEverywhere;
let quickActionContainer;
let uploadContainer;
let uploadService;
let fqaContainer;
let uploadEvents;
let frictionlessTargetBaseUrl;

function frictionlessQAExperiment(
  quickAction,
  docConfig,
  appConfig,
  exportConfig,
  contConfig,
) {
  const urlParams = new URLSearchParams(window.location.search);
  const urlVariant = urlParams.get('variant');
  const variant = urlVariant || quickAction;
  appConfig.metaData.variant = variant;
  appConfig.metaData.promoid = EXPERIMENTAL_VARIANTS_PROMOID_MAP[variant];
  appConfig.metaData.mv = 'other';
  appConfig.metaData.entryPoint = 'seo-quickaction-image-upload';
  switch (variant) {
    case 'qa-nba':
      ccEverywhere.quickAction.removeBackground(docConfig, appConfig, exportConfig, contConfig);
      break;
    case 'qa-in-product-control':
      ccEverywhere.quickAction.removeBackground(docConfig, appConfig, exportConfig, contConfig);
      break;
    default:
      break;
  }
}

let timeoutId = null;
function showErrorToast(block, msg) {
  let toast = block.querySelector('.error-toast');
  const hideToast = () => toast.classList.add('hide');
  if (!toast) {
    toast = createTag('div', { class: 'error-toast hide' });
    toast.prepend(getIconElementDeprecated('error'));
    const close = createTag(
      'button',
      {},
      getIconElementDeprecated('close-white'),
    );
    close.addEventListener('click', hideToast);
    toast.append(close);
    block.append(toast);
  }
  toast.textContent = msg;
  toast.classList.remove('hide');
  clearTimeout(timeoutId);
  timeoutId = setTimeout(hideToast, 6000);
}

// eslint-disable-next-line default-param-last
export function runQuickAction(quickActionId, data, block) {
  // TODO: need the button labels from the placeholders sheet if the SDK default doens't work.
  const exportConfig = createDefaultExportConfig();

  const id = `${quickActionId}-container`;
  quickActionContainer = createTag('div', { id, class: 'quick-action-container' });
  block.append(quickActionContainer);
  const divs = block.querySelectorAll(':scope > div');
  if (divs[1]) [, uploadContainer] = divs;
  fadeOut(uploadContainer);

  const contConfig = createContainerConfig(quickActionId);
  const docConfig = createDocConfig(data[0], 'image');
  const videoDocConfig = quickActionId === 'merge-videos' ? createMergeVideosDocConfig(data) : createDocConfig(data[0], 'video');

  const appConfig = {
    metaData: {
      isFrictionlessQa: 'true',
      ...(quickActionId === 'caption-video' && { videoLanguage: selectedVideoLanguage }),
    },
    receiveQuickActionErrors: true,
    callbacks: {
      onIntentChange: () => {
        quickActionContainer?.remove();
        fadeIn(uploadContainer);
        document.body.classList.add('editor-modal-loaded');
        window.history.pushState({ hideFrictionlessQa: true }, '', '');
        return {
          containerConfig: {
            mode: 'modal',
            zIndex: 999,
          },
        };
      },
      onCancel: () => {
        window.history.back();
      },
      onError: (error) => {
        // eslint-disable-next-line no-underscore-dangle
        showErrorToast(block, `${error._customData} Please try again.`);
        quickActionContainer?.remove();
        fadeIn(uploadContainer);
      },
    },
  };

  const urlParams = new URLSearchParams(window.location.search);
  const variant = urlParams.get('variant');
  const isStage = urlParams.get('hzenv') === 'stage';

  if (!ccEverywhere) return;

  // Handle experimental variants for remove-background
  if (quickActionId === 'remove-background' && variant && isStage) {
    frictionlessQAExperiment(
      variant,
      docConfig,
      appConfig,
      exportConfig,
      contConfig,
    );
    return;
  }

  // Handle experimental variants
  if (EXPERIMENTAL_VARIANTS.includes(quickActionId)) {
    frictionlessQAExperiment(
      quickActionId,
      docConfig,
      appConfig,
      exportConfig,
      contConfig,
    );
    return;
  }

  // Execute the quick action using the helper function
  executeQuickAction(
    ccEverywhere,
    quickActionId,
    docConfig,
    appConfig,
    exportConfig,
    contConfig,
    videoDocConfig,
  );
}

// eslint-disable-next-line default-param-last
async function startSDK(data = [''], quickAction, block) {
  if (!ccEverywhere) {
    ccEverywhere = await loadAndInitializeCCEverywhere(getConfig);
  }
  runQuickAction(quickAction, data, block);
}

function resetUploadUI(progressBar) {
  progressBar.remove();
  fadeIn(fqaContainer);
}

function createUploadStatusListener(uploadStatusEvent, progressBar) {
  const listener = (e) => {
    const isUploadProgressLessThanVisual = e.detail.progress < progressBar.getProgress();
    const progress = isUploadProgressLessThanVisual ? progressBar.getProgress() : e.detail.progress;

    /**
     * The reason for doing this is because assetId takes a while to resolve
     * and progress completes to 100 before assetId is resolved. This can cause
     * a confusion in experience where user might think the upload is stuck.
     */
    if (progress > 95) {
      progressBar.setProgress(95);
    } else {
      progressBar.setProgress(progress);
    }

    if (['completed', 'failed'].includes(e.detail.status)) {
      if (e.detail.status === 'failed') {
        setTimeout(() => {
          resetUploadUI(progressBar);
        }, 200);
      }
      window.removeEventListener(uploadStatusEvent, listener);
    }
  };
  window.addEventListener(uploadStatusEvent, listener);
}

async function validateTokenAndReturnService(existingService) {
  const freshToken = window?.adobeIMS?.getAccessToken()?.token;
  if (freshToken && freshToken !== existingService.getConfig().authConfig.token) {
    existingService.updateConfig({
      authConfig: {
        ...uploadService.getConfig().authConfig,
        token: freshToken,
      },
    });
  }
  return existingService;
}

async function initializeUploadService() {
  if (uploadService) return validateTokenAndReturnService(uploadService);
  // eslint-disable-next-line import/no-relative-packages
  const { initUploadService, UPLOAD_EVENTS } = await import('../../scripts/upload-service/dist/upload-service.min.es.js');
  const { env } = getConfig();
  uploadService = await initUploadService({ environment: env.name });
  uploadEvents = UPLOAD_EVENTS;
  return uploadService;
}

async function setupUploadUI(block) {
  const progressBar = await initProgressBar(replaceKey, getConfig);
  fqaContainer = block.querySelector('.fqa-container');
  fadeOut(fqaContainer);
  block.insertBefore(progressBar, fqaContainer);
  return progressBar;
}

async function uploadAssetToStorage(file, progressBar) {
  const service = await initializeUploadService();
  createUploadStatusListener(uploadEvents.UPLOAD_STATUS, progressBar);

  const { asset } = await service.uploadAsset({
    file,
    fileName: file.name,
    contentType: file.type,
  });

  progressBar.setProgress(100);
  return asset.assetId;
}

async function performStorageUpload(files, block) {
  try {
    const progressBar = await setupUploadUI(block);
    return await uploadAssetToStorage(files[0], progressBar);
  } catch (error) {
    if (error.code === 'UPLOAD_FAILED') {
      const message = await replaceKey('upload-media-error', getConfig());
      showErrorToast(block, message);
    } else {
      showErrorToast(block, error.message);
    }
    return null;
  }
}

async function startAssetDecoding(file, controller) {
  const { getAssetDimensions, decodeWithTimeout } = await import('../../scripts/utils/assetDecoder.js');

  return decodeWithTimeout(getAssetDimensions(file, {
    signal: controller.signal,
  }).catch((error) => {
    window.lana?.log('Asset decode failed');
    window.lana?.log(error);
    return null;
  }), 5000);
}

async function raceUploadAndDecode(uploadPromise, decodePromise) {
  return Promise.race([
    uploadPromise
      .then((result) => ({ type: 'upload', value: result }))
      .catch((error) => ({ type: 'upload', error })),
    decodePromise
      .then((result) => ({ type: 'decode', value: result }))
      .catch((error) => ({ type: 'decode', error })),
  ]);
}

async function handleUploadFirst(assetId, gracePeriodDecodePromise, gracePeriodController) {
  if (!assetId) {
    gracePeriodController.abort('Upload failed');
    return { assetId: null, dimensions: null };
  }

  const dimensions = await Promise.race([
    gracePeriodDecodePromise,
    new Promise((resolve) => {
      setTimeout(() => resolve(null), 1000);
    }),
  ]);

  if (dimensions === null) {
    gracePeriodController.abort('Grace period expired, proceeding without dimensions');
  }

  return { assetId, dimensions };
}

async function handleDecodeFirst(dimensions, uploadPromise, initialDecodeController) {
  const assetId = await uploadPromise;

  if (!assetId) {
    initialDecodeController.abort('Upload failed');
    return { assetId: null, dimensions: null };
  }

  return { assetId, dimensions };
}

<<<<<<< HEAD
/**
 * Builds search parameters for editor URL based on route path and editor type
 * @param {string} pathname - The URL pathname to determine parameter set
 * @param {string} assetId - The frictionless upload asset ID
 * @param {boolean} quickAction - The quick action ID.
 * @param {Object} dimensions - Asset dimensions with width and height properties
 * @returns {Object} Search parameters object
 */
function buildSearchParamsForEditorUrl(pathname, assetId, quickAction, dimensions) {
  const baseSearchParams = {
    frictionlessUploadAssetId: assetId,
=======
async function buildEditorUrl(quickAction, assetId, dimensions) {
  const urlsMap = {
    'edit-image': '/express/feature/image/editor',
    'edit-video': '/express/feature/video/editor',
    'qa-in-product-variant1': '/express/feature/image/remove-background',
    'qa-in-product-variant2': '/express/feature/image/remove-background',
>>>>>>> 4483197d
  };

  let routeSpecificParams = {};

  switch (pathname) {
    case EXPRESS_ROUTE_PATHS.focusedEditor: {
      routeSpecificParams = {
        skipUploadStep: true,
      };
      break;
    }
    case EXPRESS_ROUTE_PATHS.loggedOutEditor:
    default: {
      const isVideoEditor = quickAction === FRICTIONLESS_UPLOAD_QUICK_ACTIONS.videoEditor;
      routeSpecificParams = {
        category: 'media',
        tab: isVideoEditor ? 'videos' : 'photos',
        width: dimensions?.width,
        height: dimensions?.height,
        ...(isVideoEditor && {
          sceneline: true,
          isVideoMaker: true,
        }),
      };
      break;
    }
  }

  /**
   * This block has been added to support the url path via query param.
   * This is because on express side we validate the url path for SEO
   * pages that need to be validated for the download flow in express to work.
   * This works fine in prod, but fails for draft pages. This block helps
   * in testing the download flow in express to work for draft pages, i.e.,
   * pages not whitelisted for download flow on express side.
   */
  const urlParams = new URLSearchParams(window.location.search);
  const urlPathViaQueryParam = urlParams.has('hzUrlPath');
  if (urlPathViaQueryParam) {
    routeSpecificParams.url = urlParams.get('hzUrlPath');
  }

  return {
    ...baseSearchParams,
    ...routeSpecificParams,
  };
}

/**
 * Applies search parameters to URL, filtering out null, undefined, and empty values
 * @param {URL} url - The URL object to modify
 * @param {Object} searchParams - Object containing search parameters to apply
 */
function applySearchParamsToUrl(url, searchParams) {
  Object.entries(searchParams).forEach(([key, value]) => {
    if (value !== null && value !== undefined && value !== '') {
      url.searchParams.set(key, String(value));
    }
  });
}

async function buildEditorUrl(quickAction, assetId, dimensions) {
  const { getTrackingAppendedURL } = await import('../../scripts/branchlinks.js');
  let url = new URL(await getTrackingAppendedURL(frictionlessTargetBaseUrl));
  const isImageEditor = quickAction === FRICTIONLESS_UPLOAD_QUICK_ACTIONS.imageEditor;

  if (isImageEditor && url.pathname === EXPRESS_ROUTE_PATHS.focusedEditor) {
    url = new URL(frictionlessTargetBaseUrl);
  }

  const searchParams = buildSearchParamsForEditorUrl(
    url.pathname,
    assetId,
    quickAction,
    dimensions,
  );

  applySearchParamsToUrl(url, searchParams);

  return url;
}

function addRemoveBackgroundParams(url, quickAction) {
  url.searchParams.set('variant', quickAction);
  url.searchParams.set('promoid', EXPERIMENTAL_VARIANTS_PROMOID_MAP[quickAction]);
  url.searchParams.set('mv', 'other');
}

async function performUploadAction(files, block, quickAction) {
  const initialDecodeController = new AbortController();

  const initialDecodePromise = startAssetDecoding(files[0], initialDecodeController);
  const uploadPromise = performStorageUpload(files, block);

  const firstToComplete = await raceUploadAndDecode(uploadPromise, initialDecodePromise);

  let result;
  if (firstToComplete.type === 'upload') {
    if (firstToComplete.error) {
      return;
    }

    const gracePeriodController = new AbortController();
    const gracePeriodDecodePromise = startAssetDecoding(files[0], gracePeriodController);
    result = await handleUploadFirst(
      firstToComplete.value,
      gracePeriodDecodePromise,
      gracePeriodController,
    );

    initialDecodeController.abort('Upload completed first, switching to grace period decode');
  } else {
    if (firstToComplete.error) {
      initialDecodeController.abort('Decode failed');
      return;
    }

    result = await handleDecodeFirst(firstToComplete.value, uploadPromise, initialDecodeController);
  }

  if (!result.assetId) return;

  const url = await buildEditorUrl(quickAction, result.assetId, result.dimensions);

<<<<<<< HEAD
=======
  if (quickAction === FRICTIONLESS_UPLOAD_QUICK_ACTIONS.videoEditor) {
    addVideoEditorParams(url);
  }

  if (quickAction === FRICTIONLESS_UPLOAD_QUICK_ACTIONS.imageEditor) {
    addImageEditorParams(url);
  }
  if (quickAction === FRICTIONLESS_UPLOAD_QUICK_ACTIONS.removeBackgroundVariant1
    || quickAction === FRICTIONLESS_UPLOAD_QUICK_ACTIONS.removeBackgroundVariant2) {
    addRemoveBackgroundParams(url, quickAction);
  }

>>>>>>> 4483197d
  window.location.href = url.toString();
}

async function startSDKWithUnconvertedFiles(files, quickAction, block) {
  let data = await processFilesForQuickAction(files, quickAction);
  if (!data[0]) {
    const msg = await getErrorMsg(files, quickAction, replaceKey, getConfig);
    showErrorToast(block, msg);
    return;
  }

  if (data.some((item) => !item)) {
    const msg = await getErrorMsg(files, quickAction, replaceKey, getConfig);
    showErrorToast(block, msg);
    data = data.filter((item) => item);
  }

  // here update the variant to the url variant if it exists
  const urlParams = new URLSearchParams(window.location.search);
  const urlVariant = urlParams.get('variant');
  const variant = urlVariant || quickAction;

  const frictionlessAllowedQuickActions = Object.values(FRICTIONLESS_UPLOAD_QUICK_ACTIONS);
  if (frictionlessAllowedQuickActions.includes(variant)) {
    await performUploadAction(files, block, variant);
    return;
  }

  startSDK(data, variant, block);
}

function createCaptionLocaleDropdown() {
  const { wrapper } = createLocaleDropdownWrapper({
    defaultValue: 'en-us',
    onChange: (code) => {
      selectedVideoLanguage = code;
    },
  });
  return wrapper;
}

function createStep(number, content) {
  const step = createTag('div', { class: 'step', 'data-step': number });
  const stepNumber = createTag('div', { class: 'step-number' }, number);
  step.append(stepNumber, content);
  return step;
}

export default async function decorate(block) {
  const [utils, gNavUtils, placeholders] = await Promise.all([import(`${getLibs()}/utils/utils.js`),
    import(`${getLibs()}/blocks/global-navigation/utilities/utilities.js`),
    import(`${getLibs()}/features/placeholders.js`),
    decorateButtonsDeprecated(block)]);

  ({ createTag, getMetadata, getConfig } = utils);
  ({ replaceKey } = placeholders);

  globalNavSelector = gNavUtils?.selectors.globalNav;

  const rows = Array.from(block.children);
  rows[1].classList.add('fqa-container');
  const quickActionRow = rows.filter(
    (r) => r.children
      && r.children[0].textContent.toLowerCase().trim() === 'quick-action',
  );
  const quickAction = quickActionRow?.[0].children[1]?.textContent;
  if (!quickAction) {
    throw new Error('Invalid Quick Action Type.');
  }
  quickActionRow[0].remove();

  const actionAndAnimationRow = rows[1].children;
  const animationContainer = actionAndAnimationRow[0];
  const animation = animationContainer.querySelector('a');
  const dropzone = actionAndAnimationRow[1];
  const cta = dropzone.querySelector('a.button, a.con-button');
  cta.addEventListener('click', (e) => e.preventDefault(), false);
  // Fetch the base url for editor entry from upload cta and save it for later use.
  frictionlessTargetBaseUrl = cta.href;
  const dropzoneHint = dropzone.querySelector('p:first-child');
  const gtcText = dropzone.querySelector('p:last-child');
  const actionColumn = createTag('div');
  const dropzoneContainer = createTag('div', { class: 'dropzone-container' });

  if (animation && animation.href.includes('.mp4')) {
    animationContainer.append(transformLinkToAnimation(animation));
  }

  const captionVideoDropzoneActionColumn = createTag('div', { class: 'caption-video-dropzone-action-column' });
  // Add locale dropdown for caption-video
  if (quickAction === 'caption-video') {
    const localeDropdownWrapper = createCaptionLocaleDropdown();
    const step1 = createStep('1', localeDropdownWrapper);
    actionColumn.append(step1);

    const dropzoneHintClone = dropzoneHint.cloneNode(true);
    dropzoneHintClone.classList.add('caption-video-dropzone-hint');
    captionVideoDropzoneActionColumn.append(dropzoneHintClone);
    dropzoneHint.classList.add('hidden');
  }

  if (cta) cta.classList.add('xlarge');
  dropzone.classList.add('dropzone');

  dropzone.before(actionColumn);
  dropzoneContainer.append(dropzone);

  if (quickAction === 'caption-video') {
    captionVideoDropzoneActionColumn.append(dropzoneContainer, gtcText);
    const step2 = createStep('2', captionVideoDropzoneActionColumn);
    actionColumn.append(step2);
  } else {
    actionColumn.append(dropzoneContainer, gtcText);
  }

  const inputElement = createTag('input', {
    type: 'file',
    accept: QA_CONFIGS[quickAction].accept,
    ...(quickAction === 'merge-videos' && { multiple: true }),
  });
  inputElement.onchange = () => {
    if (quickAction === 'merge-videos' && inputElement.files.length > 1) {
      startSDKWithUnconvertedFiles(inputElement.files, quickAction, block);
    } else {
      const file = inputElement.files[0];
      startSDKWithUnconvertedFiles([file], quickAction, block);
    }
  };
  block.append(inputElement);

  dropzoneContainer.addEventListener('click', (e) => {
    e.preventDefault();
    if (quickAction === 'generate-qr-code') {
      startSDK([''], quickAction, block);
    } else {
      inputElement.click();
    }
    document.body.dataset.suppressfloatingcta = 'true';
  });

  function preventDefaults(e) {
    e.preventDefault();
    e.stopPropagation();
  }

  function highlight() {
    dropzoneContainer.classList.add('highlight');
  }

  function unhighlight() {
    dropzoneContainer.classList.remove('highlight');
  }

  ['dragenter', 'dragover'].forEach((eventName) => {
    dropzoneContainer.addEventListener(eventName, highlight, false);
  });

  ['dragenter', 'dragover', 'dragleave', 'drop'].forEach((eventName) => {
    dropzoneContainer.addEventListener(eventName, preventDefaults, false);
  });

  ['dragleave', 'drop'].forEach((eventName) => {
    dropzoneContainer.addEventListener(eventName, unhighlight, false);
  });

  dropzoneContainer.addEventListener('drop', async (e) => {
    const dt = e.dataTransfer;
    const { files } = dt;
    if (quickAction === 'merge-videos' && files.length > 1) {
      startSDKWithUnconvertedFiles(files, quickAction, block);
    } else {
      await Promise.all(
        [...files].map((file) => startSDKWithUnconvertedFiles([file], quickAction, block)),
      );
    }

    document.body.dataset.suppressfloatingcta = 'true';
  }, false);

  const freePlanTags = await buildFreePlanWidget({
    typeKey: 'branded',
    checkmarks: true,
  });
  dropzone.append(freePlanTags);

  window.addEventListener('popstate', (e) => {
    const editorModal = selectElementByTagPrefix('cc-everywhere-container-');
    const correctState = e.state?.hideFrictionlessQa;
    const embedElsFound = quickActionContainer || editorModal;
    window.history.pushState({ hideFrictionlessQa: true }, '', '');
    if (correctState || embedElsFound) {
      quickActionContainer?.remove();
      editorModal?.remove();
      document.body.classList.remove('editor-modal-loaded');
      inputElement.value = '';
      fadeIn(uploadContainer);
      document.body.dataset.suppressfloatingcta = 'false';
    }
  }, { passive: true });

  if (EXPERIMENTAL_VARIANTS.includes(quickAction)) {
    block.dataset.frictionlesstype = 'remove-background';
  } else {
    block.dataset.frictionlesstype = quickAction;
  }

  block.dataset.frictionlessgroup = QA_CONFIGS[quickAction].group ?? 'image';

  if (
    ['on', 'yes'].includes(getMetadata('marquee-inject-logo')?.toLowerCase())
  ) {
    const logo = getIconElementDeprecated('adobe-express-logo');
    logo.classList.add('express-logo');
    block.prepend(logo);
  }

  sendFrictionlessEventToAdobeAnaltics(block);
}<|MERGE_RESOLUTION|>--- conflicted
+++ resolved
@@ -19,11 +19,8 @@
   getErrorMsg,
   initProgressBar,
   FRICTIONLESS_UPLOAD_QUICK_ACTIONS,
-<<<<<<< HEAD
   EXPRESS_ROUTE_PATHS,
-=======
   EXPERIMENTAL_VARIANTS_PROMOID_MAP,
->>>>>>> 4483197d
 } from '../../scripts/utils/frictionless-utils.js';
 
 let createTag;
@@ -333,7 +330,6 @@
   return { assetId, dimensions };
 }
 
-<<<<<<< HEAD
 /**
  * Builds search parameters for editor URL based on route path and editor type
  * @param {string} pathname - The URL pathname to determine parameter set
@@ -345,17 +341,10 @@
 function buildSearchParamsForEditorUrl(pathname, assetId, quickAction, dimensions) {
   const baseSearchParams = {
     frictionlessUploadAssetId: assetId,
-=======
-async function buildEditorUrl(quickAction, assetId, dimensions) {
-  const urlsMap = {
-    'edit-image': '/express/feature/image/editor',
-    'edit-video': '/express/feature/video/editor',
-    'qa-in-product-variant1': '/express/feature/image/remove-background',
-    'qa-in-product-variant2': '/express/feature/image/remove-background',
->>>>>>> 4483197d
   };
 
   let routeSpecificParams = {};
+  let pageSpecificParams = {};
 
   switch (pathname) {
     case EXPRESS_ROUTE_PATHS.focusedEditor: {
@@ -381,6 +370,14 @@
     }
   }
 
+  if (EXPERIMENTAL_VARIANTS.includes(quickAction)) {
+    pageSpecificParams = {
+      variant: quickAction,
+      promoid: EXPERIMENTAL_VARIANTS_PROMOID_MAP[quickAction],
+      mv: 'other',
+    };
+  }
+
   /**
    * This block has been added to support the url path via query param.
    * This is because on express side we validate the url path for SEO
@@ -398,6 +395,7 @@
   return {
     ...baseSearchParams,
     ...routeSpecificParams,
+    ...pageSpecificParams,
   };
 }
 
@@ -435,12 +433,6 @@
   return url;
 }
 
-function addRemoveBackgroundParams(url, quickAction) {
-  url.searchParams.set('variant', quickAction);
-  url.searchParams.set('promoid', EXPERIMENTAL_VARIANTS_PROMOID_MAP[quickAction]);
-  url.searchParams.set('mv', 'other');
-}
-
 async function performUploadAction(files, block, quickAction) {
   const initialDecodeController = new AbortController();
 
@@ -477,21 +469,6 @@
 
   const url = await buildEditorUrl(quickAction, result.assetId, result.dimensions);
 
-<<<<<<< HEAD
-=======
-  if (quickAction === FRICTIONLESS_UPLOAD_QUICK_ACTIONS.videoEditor) {
-    addVideoEditorParams(url);
-  }
-
-  if (quickAction === FRICTIONLESS_UPLOAD_QUICK_ACTIONS.imageEditor) {
-    addImageEditorParams(url);
-  }
-  if (quickAction === FRICTIONLESS_UPLOAD_QUICK_ACTIONS.removeBackgroundVariant1
-    || quickAction === FRICTIONLESS_UPLOAD_QUICK_ACTIONS.removeBackgroundVariant2) {
-    addRemoveBackgroundParams(url, quickAction);
-  }
-
->>>>>>> 4483197d
   window.location.href = url.toString();
 }
 
