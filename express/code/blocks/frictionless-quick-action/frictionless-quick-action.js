--- conflicted
+++ resolved
@@ -20,11 +20,8 @@
   initProgressBar,
   FRICTIONLESS_UPLOAD_QUICK_ACTIONS,
   EXPRESS_ROUTE_PATHS,
-<<<<<<< HEAD
   isSafari,
-=======
   EXPERIMENTAL_VARIANTS_PROMOID_MAP,
->>>>>>> 4e3ee471
 } from '../../scripts/utils/frictionless-utils.js';
 
 let createTag;
@@ -192,12 +189,7 @@
   fadeIn(fqaContainer);
 }
 
-<<<<<<< HEAD
 function createUploadStatusListener(uploadStatusEvent) {
-=======
-/* c8 ignore next 15 */
-function createUploadStatusListener(uploadStatusEvent, progressBar) {
->>>>>>> 4e3ee471
   const listener = (e) => {
     const isUploadProgressLessThanVisual = e.detail.progress < progressBar.getProgress();
     const progress = isUploadProgressLessThanVisual ? progressBar.getProgress() : e.detail.progress;
@@ -259,12 +251,7 @@
   return progressBarElement;
 }
 
-<<<<<<< HEAD
 async function uploadAssetToStorage(file) {
-=======
-/* c8 ignore next 13 */
-async function uploadAssetToStorage(file, progressBar) {
->>>>>>> 4e3ee471
   const service = await initializeUploadService();
   createUploadStatusListener(uploadEvents.UPLOAD_STATUS);
 
