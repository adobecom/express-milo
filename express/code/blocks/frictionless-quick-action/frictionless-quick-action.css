@import '../../scripts/widgets/locale-dropdown.css';

:root {
    --frictionless-quick-action-video-width: 444px;
    --frictionless-quick-action-video-height: 455px;
}

.frictionless-quick-action {
    padding: 40px 20px;
    max-width: none;
    text-align: center;
}

.section .frictionless-quick-action h1 {
    font-size: 2.8125rem;
    margin: 0;
}

.frictionless-quick-action .express-logo {
    width: initial;
    height: 30px;
}

.frictionless-quick-action h1+p {
    margin: 16px 0 24px;
    font-size: 1rem;
}

.frictionless-quick-action input {
    display: none;
}

.frictionless-quick-action .quick-action-container {
    padding: 40px 0;
    min-height: 697px;
    max-width: 1440px;
    width: 100%;
    margin: auto;
    transition: opacity 0.2s;
}

.frictionless-quick-action h1 em {
    -webkit-background-clip: text;
    background-clip: text;
    font-style: normal;
}

.frictionless-quick-action .fqa-container {
    display: flex;
    align-items: center;
    justify-content: center;
    transition: opacity 0.2s;
    flex-wrap: wrap;
}

.frictionless-quick-action .fqa-container .button-container.hero-animation-overlay {
    position: relative;
    right: 5px;
    width: var(--frictionless-quick-action-video-width);
    min-height: var(--frictionless-quick-action-video-height);
}

.frictionless-quick-action .fqa-container > div:nth-child(2) {
    margin-top: 26px;
    width: 100%;
    max-width: 638px;
}


.frictionless-quick-action .dropzone-container {
    cursor: pointer;
    padding: 24px 0;
    border-radius: 20px;
    box-shadow: 0px 0px 10px rgba(0, 0, 0, 0.3);
<<<<<<< HEAD
    height: 284px;
}

.frictionless-quick-action[data-frictionlesstype="animate-from-audio"] .dropzone-container {
    height: auto;
    box-shadow: none;
}

.frictionless-quick-action .dropzone-bg {
    display: none;
    position: absolute;
    width: 100%;
    height: 100%;
    left: 0px;
    background: url("/express/code/icons/dash-rectangle.svg") center center / 91% no-repeat;
=======
    min-height: 284px;
    display: flex;
    flex-direction: column; 
>>>>>>> 906f2952
}

.frictionless-quick-action .dropzone-container.highlight .dropzone-bg {
    filter: invert(0%) sepia(0%) saturate(7500%) hue-rotate(327deg) brightness(6%) contrast(104%);
    transition: 0.3s ease-in-out;
}

.frictionless-quick-action .dropzone-container:hover, .frictionless-quick-action .dropzone-container.highlight  {
    background-color: rgb(211, 211, 211, 0.2);
}

.frictionless-quick-action .dropzone {
    flex-grow: 1;
    position: relative;
    background-size: cover;
    background-position: center;
    background-repeat: no-repeat;
    background-size: calc(100% - 48px) 100%;
}

.frictionless-quick-action .dropzone > * {
    padding-left: 36px;
    padding-right: 36px;
}

.frictionless-quick-action .dropzone > * {
    padding-left: 36px;
    padding-right: 36px;
}

.frictionless-quick-action .dropzone > p:last-of-type {
    padding-bottom: 5px;
}

.frictionless-quick-action .dropzone > p:first-of-type {
    margin: 0;
    padding: 39px 24px 0 24px;
    font-size: var(--heading-font-size-m);
    font-weight: var(--heading-font-weight);
    line-height: var(--heading-line-height);
}

.frictionless-quick-action  .dropzone > p:first-of-type em {
    font-style: normal;
    color: var(--color-info-accent);
}

.frictionless-quick-action .dropzone p:last-of-type {
    font-size: .6875rem;
    margin: 0;
}

.frictionless-quick-action .dropzone .button {
    margin-bottom: 0;
}

.frictionless-quick-action .fqa-container > div:nth-child(2) > p:last-of-type {
    margin: 15px 0 0;
    font-size: 0.75rem;
}

.frictionless-quick-action .free-plan-widget {
    background-color: unset;
    flex-direction: row;
    padding: unset;
    margin: 16px auto 8px auto;
    gap: 8px;
    flex-wrap: wrap;
}

.frictionless-quick-action .free-plan-widget > div {
    margin: 10px;
}

main .section .frictionless-quick-action .free-plan-widget img.icon.icon-checkmark {
    background-color: #f06dad;
}
.frictionless-quick-action .quick-action-container {
    height: 667px;
}

.frictionless-quick-action .quick-action-container > * {
    height: 100%;
}

.frictionless-quick-action .quick-action-container#resize-image-container {
    height: 1080px;
}

.frictionless-quick-action .quick-action-container#convert-to-gif-container {
    height: 770px;
}

.frictionless-quick-action .quick-action-container#trim-video-container {
    height: 710px;
}

.frictionless-quick-action .quick-action-container#resize-video-container {
    height: 940px;
}

.frictionless-quick-action .quick-action-container#caption-video-container {
    height: 1231px;
}

.frictionless-quick-action > div.hidden {
    visibility: hidden;
    position: absolute;
}

.frictionless-quick-action > div.transparent {
    opacity: 0;
}

.frictionless-quick-action .error-toast {
    position: fixed;
    bottom: 100px;
    left: 50%;
    transform: translateX(-50%);
    opacity: 1;
    transition: opacity 1s;
    z-index: 10;
    margin: 0 auto;
    color: white;
    background-color: #d31510;
    padding: 10px 16px;
    display: flex;
    align-items: center;
    gap: 10px;
    font-size: var(--body-font-size-s);
    width: fit-content;
    border-radius: 50px;
}

.frictionless-quick-action .error-toast.hide {
    opacity: 0;
}

.frictionless-quick-action .error-toast button {
    background-color: unset;
    border: unset;
    padding: unset;
    display: flex;
    align-items: center;
    cursor: pointer;
}

@media (min-width: 768px) {
    .frictionless-quick-action .dropzone{
        background-image: url('/express/code/icons/dash-rectangle.svg');
    }
    .frictionless-quick-action video {
        max-width: var(--frictionless-quick-action-video-width);
    }

}

@media (min-width: 1200) {
    .frictionless-quick-action .quick-action-container#resize-image-container {
        height: 1000px;
    }
}

.frictionless-quick-action .fqa-container > div:nth-child(2) > p:last-of-type{
    max-width: 90vw;
    margin-left: auto;
    margin-right: auto;
}<|MERGE_RESOLUTION|>--- conflicted
+++ resolved
@@ -72,27 +72,9 @@
     padding: 24px 0;
     border-radius: 20px;
     box-shadow: 0px 0px 10px rgba(0, 0, 0, 0.3);
-<<<<<<< HEAD
-    height: 284px;
-}
-
-.frictionless-quick-action[data-frictionlesstype="animate-from-audio"] .dropzone-container {
-    height: auto;
-    box-shadow: none;
-}
-
-.frictionless-quick-action .dropzone-bg {
-    display: none;
-    position: absolute;
-    width: 100%;
-    height: 100%;
-    left: 0px;
-    background: url("/express/code/icons/dash-rectangle.svg") center center / 91% no-repeat;
-=======
     min-height: 284px;
     display: flex;
     flex-direction: column; 
->>>>>>> 906f2952
 }
 
 .frictionless-quick-action .dropzone-container.highlight .dropzone-bg {
