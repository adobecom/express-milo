import { getLibs, addTempWrapperDeprecated } from '../../scripts/utils.js';
import buildCompactNavCarousel from '../../scripts/widgets/compact-nav-carousel.js';
import buildCarousel from '../../scripts/widgets/carousel.js';

let createTag; let getConfig;
const promptTokenRegex = /(?:\{\{|%7B%7B)?prompt(?:-|\+|%20|\s)text(?:\}\}|%7D%7D)?/;

function addBetaTag(card, title, betaPlaceholder) {
  const betaTag = createTag('span', { class: 'beta-tag' });
  betaTag.textContent = betaPlaceholder;
  title.append(betaTag);
  card.classList.add('has-beta-tag');
}

export function decorateTextWithTag(textSource, options = {}) {
  const {
    baseT,
    tagT,
    baseClass,
    tagClass,
  } = options;

  const text = createTag(baseT || 'p', { class: baseClass || '' });
  const tagText = textSource?.match(/\[(.*?)]/);

  if (tagText) {
    const [fullText, tagTextContent] = tagText;
    const $tag = createTag(tagT || 'span', { class: tagClass || 'tag' });
    text.textContent = textSource.replace(fullText, '').trim();
    text.dataset.text = text.textContent.toLowerCase();
    $tag.textContent = tagTextContent;
    text.append($tag);
  } else {
    text.textContent = textSource;
    text.dataset.text = text.textContent.toLowerCase();
  }
  return text;
}

export function decorateHeading(block, payload) {
  const headingSection = createTag('div', { class: 'gen-ai-cards-heading-section' });
  const headingTextWrapper = createTag('div', { class: 'text-wrapper' });
  const heading = createTag('h2', { class: 'gen-ai-cards-heading' });

  heading.textContent = payload.heading;
  headingSection.append(headingTextWrapper);
  headingTextWrapper.append(heading);

  if (payload.subHeadings.length > 0) {
    payload.subHeadings.forEach((p) => {
      headingTextWrapper.append(p);
    });
  }
  if (payload.legalLink.href) {
    const legalButton = createTag('a', {
      class: 'gen-ai-cards-link',
      href: payload.legalLink.href,
    });
    legalButton.textContent = payload.legalLink.text;
    headingSection.append(legalButton);
    headingSection.classList.add('has-legal-link');
  }

  block.append(headingSection);
}

export const windowHelper = {
  redirect: (url) => {
    window.location.assign(url);
  },
};

function handleGenAISubmit(form, link) {
  const input = form.querySelector('input');
  if (input.value.trim() === '') return;
  const genAILink = link.replace(promptTokenRegex, encodeURI(input.value).replaceAll(' ', '+'));
  if (genAILink) windowHelper.redirect(genAILink);
}

function buildGenAIForm({ title, ctaLinks, subtext }) {
  const genAIForm = createTag('form', { class: 'gen-ai-input-form' });
  const genAIInput = createTag('input', {
    'aria-label': `${subtext || ''}`,
    placeholder: subtext || '',
    type: 'text',
    enterKeyhint: 'enter',
  });
  const genAISubmit = createTag('button', {
    class: 'gen-ai-submit',
    type: 'submit',
    disabled: true,

  });

  genAISubmit.setAttribute('aria-label', `${title}`);

  genAIForm.append(genAIInput, genAISubmit);

  genAISubmit.textContent = ctaLinks[0].textContent;
  genAISubmit.disabled = genAIInput.value === '';

  genAIInput.addEventListener('input', () => {
    genAISubmit.disabled = genAIInput.value.trim() === '';
  });

  genAIInput.addEventListener('keyup', (e) => {
    if (e.key === 'Enter') {
      e.preventDefault();
      handleGenAISubmit(genAIForm, ctaLinks[0].href);
    }
  });

  genAIForm.addEventListener('submit', (e) => {
    e.preventDefault();
    handleGenAISubmit(genAIForm, ctaLinks[0].href);
  });

  return genAIForm;
}

function removeLazyAfterNeighborLoaded(image, lastImage) {
  if (!image || !lastImage) return;
  lastImage.onload = (e) => {
    if (e.eventPhase >= Event.AT_TARGET) {
      image.querySelector('img').removeAttribute('loading');
    }
  };
}

async function decorateCards(block, { actions }) {
  const cards = createTag('div', { class: 'gen-ai-cards-cards' });
  let searchBranchLinks;
  let betaTagPlaceholder;

  await import(`${getLibs()}/features/placeholders.js`).then(async (mod) => {
    searchBranchLinks = await mod.replaceKey('search-branch-links', getConfig());
    searchBranchLinks = searchBranchLinks === 'search branch links' ? '' : searchBranchLinks.replace(/\s/g, '')?.split(',');
    betaTagPlaceholder = await mod.replaceKey('beta-tag', getConfig());
    betaTagPlaceholder = betaTagPlaceholder === 'beta tag' ? 'BETA' : betaTagPlaceholder;
    return mod.replaceKey();
  });

  actions.forEach((cta, i) => {
    const {
      image,
      ctaLinks,
      text,
      title,
      betaTag,
    } = cta;
    const card = createTag('div', { class: 'card' });
    const linksWrapper = createTag('div', { class: 'links-wrapper' });
    const mediaWrapper = createTag('div', { class: 'media-wrapper' });
    const textWrapper = createTag('div', { class: 'text-wrapper' });
    const cardContentWrapper = createTag('div', { class: 'content-wrapper' });
    cardContentWrapper.append(textWrapper, linksWrapper);

    card.append(mediaWrapper, cardContentWrapper);
    if (image) {
      mediaWrapper.append(image);
      if (i > 0) {
        const lastImage = actions[i - 1].image?.querySelector('img');
        removeLazyAfterNeighborLoaded(image, lastImage);
      }
    }

    const hasGenAIForm = promptTokenRegex.test(ctaLinks?.[0]?.href);

    if (ctaLinks.length > 0) {
      if (hasGenAIForm) {
        const genAIForm = buildGenAIForm(cta);
        card.classList.add('gen-ai-action');
        cardContentWrapper.append(genAIForm);
        linksWrapper.remove();
      } else {
        const a = ctaLinks[0];
        const btnUrl = new URL(a.href);
        if (searchBranchLinks.includes(`${btnUrl.origin}${btnUrl.pathname}`)) {
          btnUrl.searchParams.set('q', cta.text);
          btnUrl.searchParams.set('category', 'templates');
          a.href = decodeURIComponent(btnUrl.toString());
        }
        a.classList.add('con-button');
        a.removeAttribute('title');
        linksWrapper.append(a);
      }
    }

    const titleText = decorateTextWithTag(title, { tagT: 'sup', baseClass: 'cta-card-title', baseT: 'h3' });

    if (betaTag) {
      addBetaTag(card, titleText, betaTagPlaceholder);
    }

    textWrapper.append(titleText);
    const desc = createTag('p', { class: 'cta-card-desc' });
    desc.textContent = text;
    textWrapper.append(desc);

    cards.append(card);
  });

  block.append(cards);
}

function constructPayload(block) {
  const rows = Array.from(block.children);
  block.innerHTML = '';
  const headingDiv = rows.shift();

  const payload = {
    heading: headingDiv.querySelector('h2, h3, h4, h5, h6')?.textContent?.trim(),
    subHeadings: headingDiv.querySelectorAll('p:not(.button-container, :has(a.con-button, a[href*="legal"]))'),
    legalLink: {
      text: headingDiv.querySelector('a[href*="legal"]')?.textContent?.trim(),
      href: headingDiv.querySelector('a[href*="legal"]')?.href,
    },
    actions: [],
  };

  rows.forEach((row) => {
    const ctaObj = {
      image: row.querySelector(':scope > div:nth-of-type(1) picture'),
      videoLink: row.querySelector(':scope > div:nth-of-type(1) a'),
      title: row.querySelector(':scope > div:nth-of-type(2) p:nth-of-type(2):not(.button-container) strong')?.textContent.trim(),
      text: row.querySelector(':scope > div:nth-of-type(2) p:not(.button-container):not(:has(strong)):not(:has(em)):not(:empty)')?.textContent.trim(),
      subtext: row.querySelector(':scope > div:nth-of-type(2) p:not(.button-container) em')?.textContent.trim(),
      ctaLinks: row.querySelectorAll(':scope > div:nth-of-type(2) a'),
      betaTag: row.innerHTML.includes('#_beta'),
    };

    payload.actions.push(ctaObj);
  });

  return payload;
}

async function convertCountryLink(block) {
  const { getCountry } = await import('../../scripts/utils/location-utils.js');
  const country = (await getCountry())?.toLowerCase();
  if (country !== 'ch') {
    return;
  }
  const { prefix } = getConfig().locale;
<<<<<<< HEAD
  const queryIndexJson = await fetch(`${prefix}/express/lingo/query-index.json`).then((res) => {
=======
  const queryIndexJson = await fetch(`${prefix}/${country}/express/query-index.json`).then((res) => {
>>>>>>> 65ff4f49
    if (res.ok) return res.json();
    return null;
  });
  if (!queryIndexJson) return;
  const links = [...block.querySelectorAll('a')];
  links.forEach((link) => {
    const countrifiedLink = new URL(link.href).pathname.replace(`${prefix}`, `${prefix}/${country}`);
    if (queryIndexJson.data.some(({ path }) => path === countrifiedLink)) {
      link.href = countrifiedLink;
      // work around akamai
      if (link.hostname === 'www.stage.adobe.com') link.hostname = 'stage--express-milo--adobecom.aem.live';
    }
  });
}

export default async function decorate(block) {
  ({ createTag, getConfig } = await import(`${getLibs()}/utils/utils.js`));
  addTempWrapperDeprecated(block, 'gen-ai-cards');
  const links = block.querySelectorAll(':scope a[href*="adobesparkpost"]');

  if (links) {
    const linksPopulated = new CustomEvent('linkspopulated', { detail: links });
    document.dispatchEvent(linksPopulated);
  }

  if (block.classList.contains('homepage')) {
    const parent = block.closest('.gen-ai-cards-wrapper');
    if (parent) {
      parent.classList.add('homepage');
    }
  }

  const payload = constructPayload(block);
  decorateHeading(block, payload);
  await decorateCards(block, payload);
  if (new URLSearchParams(window.location.search).get('lingo')) {
    await convertCountryLink(block);
  }
  if (block.classList.contains('homepage')) {
    await buildCarousel('', block.querySelector('.gen-ai-cards-cards'));
  } else {
    await buildCompactNavCarousel('.card', block.querySelector('.gen-ai-cards-cards'), {});
  }
}<|MERGE_RESOLUTION|>--- conflicted
+++ resolved
@@ -242,11 +242,8 @@
     return;
   }
   const { prefix } = getConfig().locale;
-<<<<<<< HEAD
-  const queryIndexJson = await fetch(`${prefix}/express/lingo/query-index.json`).then((res) => {
-=======
-  const queryIndexJson = await fetch(`${prefix}/${country}/express/query-index.json`).then((res) => {
->>>>>>> 65ff4f49
+  // work around akamai
+  const queryIndexJson = await fetch(`https://stage--express-milo--adobecom.aem.live${prefix}/${country}/express/query-index.json`).then((res) => {
     if (res.ok) return res.json();
     return null;
   });
