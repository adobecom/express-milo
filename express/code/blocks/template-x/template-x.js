--- conflicted
+++ resolved
@@ -1351,10 +1351,6 @@
       parent.prepend(searchWrapper);
       searchWrapper.classList.add('show');
       searchWrapper.classList.add('collapsed');
-<<<<<<< HEAD
-=======
-
->>>>>>> fdb6bd81
       const searchDropdown = searchWrapper.querySelector('.search-dropdown-container');
       const searchForm = searchWrapper.querySelector('.search-form');
       const searchBar = searchWrapper.querySelector('input.search-bar');
@@ -1362,10 +1358,6 @@
       const trendsContainer = searchWrapper.querySelector('.trends-container');
       const suggestionsContainer = searchWrapper.querySelector('.suggestions-container');
       const suggestionsList = searchWrapper.querySelector('.suggestions-list');
-<<<<<<< HEAD
-=======
-
->>>>>>> fdb6bd81
       searchBar.addEventListener('click', (event) => {
         event.stopPropagation();
         searchWrapper.classList.remove('collapsed');
@@ -1466,7 +1458,6 @@
           keyword_rank: index + 1,
           search_keyword: searchBar.value || 'empty search',
           search_type: 'autocomplete',
-<<<<<<< HEAD
         });
         await onSearchSubmit();
       };
@@ -1482,23 +1473,6 @@
           search_keyword: searchBar.value || 'empty search',
         });
         await onSearchSubmit();
-=======
-        });
-        await onSearchSubmit();
-      };
-
-      searchForm.addEventListener('submit', async (event) => {
-        event.preventDefault();
-        searchBar.disabled = true;
-        updateImpressionCache({
-          status_filter: 'free',
-          type_filter: 'all',
-          collection: 'all-templates',
-          search_type: 'direct',
-          search_keyword: searchBar.value || 'empty search',
-        });
-        await onSearchSubmit();
->>>>>>> fdb6bd81
       });
 
       clearBtn.addEventListener('click', () => {
