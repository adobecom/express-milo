/* eslint-disable no-underscore-dangle */
import { getLibs, getIconElementDeprecated } from '../../scripts/utils.js';
import { trackSearch, updateImpressionCache } from '../../scripts/template-search-api-v3.js';
import { getTrackingAppendedURL } from '../../scripts/branchlinks.js';
import BlockMediator from '../../scripts/block-mediator.min.js';

let createTag; let getConfig;
let getMetadata; let replaceKeyArray;
let tagCopied; let editThisTemplate;
<<<<<<< HEAD
let free;
let variants;
=======
let free; let sharePlaceholder;
>>>>>>> ea0bf14b

function containsVideo(pages) {
  return pages.some((page) => !!page?.rendition?.video?.thumbnail?.componentId);
}

function isVideo(iterator) {
  return iterator.current().rendition?.video?.thumbnail?.componentId;
}

function getTemplateTitle(template) {
  if (template['dc:title']?.['i-default']) {
    return template['dc:title']['i-default'];
  }

  if (template.moods?.length && template.task?.name) {
    return `${template.moods.join(', ')} ${template.task.name}`;
  }

  if (getMetadata('tasks-x')?.trim() && getMetadata('topics-x')?.trim()) {
    return `${getMetadata('topics-x').trim()} ${getMetadata('tasks-x').trim()}`;
  }

  return '';
}

function extractRenditionLinkHref(template) {
  return template._links?.['http://ns.adobe.com/adobecloud/rel/rendition']?.href;
}

function extractComponentLinkHref(template) {
  return template._links?.['http://ns.adobe.com/adobecloud/rel/component']?.href;
}

function extractImageThumbnail(page) {
  return page?.rendition?.image?.thumbnail;
}

function getImageThumbnailSrc(renditionLinkHref, componentLinkHref, page) {
  const thumbnail = extractImageThumbnail(page);
  if (!thumbnail) {
    // webpages
    return renditionLinkHref.replace('{&page,size,type,fragment}', '');
  }
  const {
    mediaType,
    componentId,
    width,
    height,
    hzRevision,
  } = thumbnail;
  if (mediaType === 'image/webp') {
    // webp only supported by componentLink
    return componentLinkHref.replace(
      '{&revision,component_id}',
      `&revision=${hzRevision || 0}&component_id=${componentId}`,
    );
  }

  return renditionLinkHref.replace(
    '{&page,size,type,fragment}',
    `&size=${Math.max(width, height)}&type=${mediaType}&fragment=id=${componentId}`,
  );
}

const videoMetadataType = 'application/vnd.adobe.ccv.videometadata';

async function getVideoUrls(renditionLinkHref, componentLinkHref, page) {
  const videoThumbnail = page.rendition?.video?.thumbnail;
  const { componentId } = videoThumbnail;
  const preLink = renditionLinkHref.replace(
    '{&page,size,type,fragment}',
    `&type=${videoMetadataType}&fragment=id=${componentId}`,
  );
  const backupPosterSrc = getImageThumbnailSrc(renditionLinkHref, componentLinkHref, page);
  try {
    const response = await fetch(preLink);
    if (!response.ok) {
      throw new Error(response.statusText);
    }
    const { renditionsStatus: { state }, posterframe, renditions } = await response.json();
    if (state !== 'COMPLETED') throw new Error('Video not ready');

    const mp4Rendition = renditions.find((r) => r.videoContainer === 'MP4');
    if (!mp4Rendition?.url) throw new Error('No MP4 rendition found');

    return { src: mp4Rendition.url, poster: posterframe?.url || backupPosterSrc };
  } catch (err) {
    // use componentLink as backup
    return {
      src: componentLinkHref.replace(
        '{&revision,component_id}',
        `&revision=0&component_id=${componentId}`,
      ),
      poster: backupPosterSrc,
    };
  }
}

async function share(branchUrl, tooltip, timeoutId) {
  const urlWithTracking = await getTrackingAppendedURL(branchUrl, {
    placement: 'template-x',
    isSearchOverride: true,
  });
  await navigator.clipboard.writeText(urlWithTracking);
  tooltip.classList.add('display-tooltip');

  const rect = tooltip.getBoundingClientRect();
  const tooltipRightEdgePos = rect.left + rect.width;
  if (tooltipRightEdgePos > window.innerWidth) {
    tooltip.classList.add('flipped');
  }

  clearTimeout(timeoutId);
  return setTimeout(() => {
    tooltip.classList.remove('display-tooltip');
    tooltip.classList.remove('flipped');
  }, 2500);
}

function renderShareWrapper(templateInfo) {
  const { templateTitle, branchUrl } = templateInfo;
  const text = tagCopied === 'tag copied' ? 'Copied to clipboard' : tagCopied;
  const wrapper = createTag('div', { class: 'share-icon-wrapper' });
  const shareIcon = getIconElementDeprecated('share-arrow');
  shareIcon.setAttribute('tabindex', 0);
  shareIcon.setAttribute('role', 'button');
  shareIcon.setAttribute('aria-label', `${sharePlaceholder === 'share' ? 'Share' : sharePlaceholder} ${templateTitle}`);
  const tooltip = createTag('div', {
    class: 'shared-tooltip',
    'aria-label': text,
    role: 'tooltip',
    tabindex: '-1',
  });
  let timeoutId = null;
  shareIcon.addEventListener('click', (ev) => {
    ev.preventDefault();
    ev.stopPropagation();
    timeoutId = share(branchUrl, tooltip, timeoutId);
  });

  shareIcon.addEventListener('keypress', (e) => {
    if (e.key !== 'Enter') {
      return;
    }
    timeoutId = share(branchUrl, tooltip, timeoutId);
  });
  const checkmarkIcon = getIconElementDeprecated('checkmark-green');
  tooltip.append(checkmarkIcon);
  tooltip.append(text);
  wrapper.append(shareIcon);
  wrapper.append(tooltip);
  return wrapper;
}

const buildiFrameContent = (template) => {
  const taskID = getMetadata('branch-task-id');
  const iFrame = createTag('iframe', {
    src: `https://w299ihl20.wxp.adobe-addons.com/distribute/private/JZnNGECCzfpgfcUmlgcNKgZKclyFP1YXLvq8rF3yfE9RI7inYDEPFaEGWDFv2ynr/0/w299ihl20/wxp-w299ihl20-version-1713829154591/adobePdp.html?TD=${template.id}&taskID=${taskID}`,
    title: 'Edit this template',
    tabindex: '-1',
  });

  iFrame.allowfullscreen = true;
  return iFrame;
};

const showModaliFrame = async (template) => {
  const { getModal } = await import(`${getLibs()}/blocks/modal/modal.js`);

  const iFrameContent = buildiFrameContent(template);
  const modal = await getModal(null, {
    id: template.id.replace(/:/g, '-'),
    class: 'print-iframe',
    content: iFrameContent,
    closeEvent: 'closeModal',
  });

  return modal;
};

function renderPrintCTA(template) {
  const btnTitle = editThisTemplate === 'edit this template' ? 'Edit this template' : editThisTemplate;
  const btnEl = createTag('a', {
    href: '#modal',
    title: btnTitle,
    class: 'button accent small',
    target: '_self',
  });

  btnEl.addEventListener('click', async (e) => {
    e.preventDefault();
    await showModaliFrame(template);
  });

  btnEl.textContent = btnTitle;
  return btnEl;
}

function renderPrintCTALink(template) {
  const link = createTag('a', {
    href: '#modal',
    title: 'Edit this template',
    class: 'cta-link',
  });

  link.addEventListener('click', async (e) => {
    e.preventDefault();
    await showModaliFrame(template);
  });

  return link;
}

function renderCTA(branchUrl) {
  const btnTitle = editThisTemplate === 'edit this template' ? 'Edit this template' : editThisTemplate;
  const btnEl = createTag('a', {
    href: branchUrl,
    title: btnTitle,
    class: 'button accent small',
  });
  btnEl.textContent = btnTitle;
  return btnEl;
}

function renderCTALink(branchUrl) {
  const linkEl = createTag('a', {
    href: branchUrl,
    class: 'cta-link',
    tabindex: '-1',
  });
  return linkEl;
}

function getPageIterator(pages) {
  return {
    i: 0,
    next() {
      this.i = (this.i + 1) % pages.length;
    },
    reset() {
      this.i = 0;
    },
    current() {
      return pages[this.i];
    },
    all() {
      return pages;
    },
  };
}
async function renderRotatingMedias(
  wrapper,
  pages,
  { templateTitle, renditionLinkHref, componentLinkHref },
) {
  const pageIterator = getPageIterator(pages);
  let imgTimeoutId;

  const constructVideo = async () => {
    if (!containsVideo(pages)) return null;
    const { src, poster } = await getVideoUrls(
      renditionLinkHref,
      componentLinkHref,
      pageIterator.current(),
    );
    const video = createTag('video', {
      muted: true,
      playsinline: '',
      title: templateTitle,
      poster,
      class: 'unloaded hidden',
    });
    const videoSource = createTag('source', {
      src,
      type: 'video/mp4',
    });

    video.append(videoSource);

    return video;
  };

  const constructImg = () => createTag('img', {
    src: '',
    alt: templateTitle,
    class: 'hidden',
  });

  const img = constructImg();
  if (img) wrapper.prepend(img);

  const video = await constructVideo();
  if (video) wrapper.prepend(video);

  const dispatchImgEndEvent = () => {
    img.dispatchEvent(new CustomEvent('imgended', { detail: this }));
  };

  const playImage = () => {
    img.classList.remove('hidden');
    img.src = getImageThumbnailSrc(renditionLinkHref, componentLinkHref, pageIterator.current());

    imgTimeoutId = setTimeout(dispatchImgEndEvent, 2000);
  };

  const playVideo = async () => {
    if (video) {
      const videoSource = video.querySelector('source');
      video.classList.remove('hidden');
      const { src, poster } = await getVideoUrls(
        renditionLinkHref,
        componentLinkHref,
        pageIterator.current(),
      );
      video.poster = poster;
      videoSource.src = src;
      video.load();
      video.muted = true;
      const playPromise = video.play();
      if (playPromise !== undefined) {
        playPromise.catch(() => {
          // ignore
        });
      }
    }
  };

  const playMedia = () => {
    if (isVideo(pageIterator)) {
      if (img) img.classList.add('hidden');
      playVideo();
    } else {
      if (video) video.classList.add('hidden');
      playImage();
    }
  };

  const cleanup = () => {
    if (video) {
      video.pause();
      video.currentTime = 0;
    }

    if (imgTimeoutId) {
      clearTimeout(imgTimeoutId);
    }

    pageIterator.reset();
  };

  if (video) {
    video.addEventListener('ended', () => {
      if (pageIterator.all().length > 1) {
        pageIterator.next();
        playMedia();
      }
    });
  }

  if (img) {
    img.addEventListener('imgended', () => {
      if (pageIterator.all().length > 1) {
        pageIterator.next();
        playMedia();
      }
    });
  }

  return { cleanup, hover: playMedia };
}

let currentHoveredElement;

function renderMediaWrapper(template) {
  const mediaWrapper = createTag('div', { class: 'media-wrapper' });

  // TODO: reduce memory with LRU cache or memoization with ttl
  let renderedMedia = null;

  const templateTitle = getTemplateTitle(template);
  const renditionLinkHref = extractRenditionLinkHref(template);
  const componentLinkHref = extractComponentLinkHref(template);
  const { branchUrl } = template.customLinks;
  const templateInfo = {
    templateTitle,
    branchUrl,
    renditionLinkHref,
    componentLinkHref,
  };

  const enterHandler = async (e) => {
    e.preventDefault();
    e.stopPropagation();
    if (!renderedMedia) {
      renderedMedia = await renderRotatingMedias(mediaWrapper, template.pages, templateInfo);
      const shareWrapper = renderShareWrapper(templateInfo);
      mediaWrapper.append(shareWrapper);
    }
    renderedMedia.hover();
    currentHoveredElement?.classList.remove('singleton-hover');
    currentHoveredElement = e.target;
    currentHoveredElement?.classList.add('singleton-hover');
    document.activeElement.blur();
  };

  const leaveHandler = () => {
    if (renderedMedia) renderedMedia.cleanup();
  };

  const focusHandler = async (e) => {
    e.preventDefault();
    e.stopPropagation();
    if (!renderedMedia) {
      renderedMedia = await renderRotatingMedias(mediaWrapper, template.pages, templateInfo);
      const shareWrapper = renderShareWrapper(templateInfo);
      mediaWrapper.append(shareWrapper);
      renderedMedia.hover();
    }
    currentHoveredElement?.classList.remove('singleton-hover');
    currentHoveredElement = e.target;
    currentHoveredElement?.classList.add('singleton-hover');
  };

  return { mediaWrapper, enterHandler, leaveHandler, focusHandler };
}

function renderHoverWrapper(template) {
  let cta;
  let ctaLink;

  const btnContainer = createTag('div', { class: 'button-container' });

  const {
    mediaWrapper,
    enterHandler,
    leaveHandler,
    focusHandler,
  } = renderMediaWrapper(template);

  if (variants?.includes('flyer')
  || variants?.includes('t-shirt')
  || variants?.includes('print')) {
    cta = renderPrintCTA(template);
    ctaLink = renderPrintCTALink(template);
  } else {
    cta = renderCTA(template.customLinks.branchUrl);
    ctaLink = renderCTALink(template.customLinks.branchUrl);
  }

  ctaLink.append(mediaWrapper);

  btnContainer.append(cta);
  btnContainer.append(ctaLink);
  btnContainer.addEventListener('mouseenter', enterHandler);
  btnContainer.addEventListener('mouseleave', leaveHandler);

  cta.addEventListener('focusin', focusHandler);
  const ctaClickHandler = () => {
    updateImpressionCache({
      content_id: template.id,
      status: template.licensingCategory,
      task: getMetadata('tasksx') || getMetadata('tasks') || '',
      search_keyword: getMetadata('q') || getMetadata('topics-x') || getMetadata('topics') || '',
      collection: getMetadata('tasksx') || getMetadata('tasks') || '',
      collection_path: window.location.pathname,
    });
    trackSearch('select-template', BlockMediator.get('templateSearchSpecs')?.search_id);
  };

  const ctaClickHandlerTouchDevice = (ev) => {
    // If it is a mobile device with a touch screen, do not jump over to the Edit page,
    // but allow the user to preview the template instead
    if (window.matchMedia('(pointer: coarse)').matches) {
      ev.preventDefault();
    }
  };

  cta.addEventListener('click', ctaClickHandler, { passive: true });
  ctaLink.addEventListener('click', ctaClickHandler, { passive: true });
  ctaLink.addEventListener('click', ctaClickHandlerTouchDevice);
  return btnContainer;
}

function getStillWrapperIcons(template) {
  let planIcon = null;
  if (template.licensingCategory === 'free') {
    planIcon = createTag('span', { class: 'free-tag' });
    planIcon.append(free === 'free' ? 'Free' : free);
  } else {
    planIcon = getIconElementDeprecated('premium');
  }
  let videoIcon = '';
  if (!containsVideo(template.pages) && template.pages.length > 1) {
    videoIcon = getIconElementDeprecated('multipage-static-badge');
  }

  if (containsVideo(template.pages) && template.pages.length === 1) {
    videoIcon = getIconElementDeprecated('video-badge');
  }

  if (containsVideo(template.pages) && template.pages.length > 1) {
    videoIcon = getIconElementDeprecated('multipage-video-badge');
  }
  if (videoIcon) videoIcon.classList.add('media-type-icon');
  return { planIcon, videoIcon };
}

function renderStillWrapper(template) {
  const stillWrapper = createTag('div', { class: 'still-wrapper' });

  const templateTitle = getTemplateTitle(template);
  const renditionLinkHref = extractRenditionLinkHref(template);
  const componentLinkHref = extractComponentLinkHref(template);

  const thumbnailImageHref = getImageThumbnailSrc(
    renditionLinkHref,
    componentLinkHref,
    template.pages[0],
  );

  const imgWrapper = createTag('div', { class: 'image-wrapper' });

  const img = createTag('img', {
    src: thumbnailImageHref,
    alt: templateTitle,
  });
  imgWrapper.append(img);

  const { planIcon, videoIcon } = getStillWrapperIcons(template);
  img.onload = (e) => {
    if (e.eventPhase >= Event.AT_TARGET) {
      imgWrapper.append(planIcon);
      imgWrapper.append(videoIcon);
    }
  };

  stillWrapper.append(imgWrapper);
  return stillWrapper;
}

export default async function renderTemplate(template, variant) {
  variants = variant;
  await Promise.all([import(`${getLibs()}/utils/utils.js`), import(`${getLibs()}/features/placeholders.js`)]).then(([utils, placeholders]) => {
    ({ createTag, getConfig, getMetadata } = utils);
    ({ replaceKeyArray } = placeholders);
  });
  [tagCopied, editThisTemplate, free, sharePlaceholder] = await replaceKeyArray(['tag-copied', 'edit-this-template', 'free', 'share'], getConfig());

  const tmpltEl = createTag('div');
  if (template.assetType === 'Webpage_Template') {
    // webpage_template has no pages
    template.pages = [{}];
  }

  tmpltEl.append(renderStillWrapper(template));
  tmpltEl.append(renderHoverWrapper(template));
  return tmpltEl;
}<|MERGE_RESOLUTION|>--- conflicted
+++ resolved
@@ -7,12 +7,9 @@
 let createTag; let getConfig;
 let getMetadata; let replaceKeyArray;
 let tagCopied; let editThisTemplate;
-<<<<<<< HEAD
 let free;
 let variants;
-=======
-let free; let sharePlaceholder;
->>>>>>> ea0bf14b
+let sharePlaceholder;
 
 function containsVideo(pages) {
   return pages.some((page) => !!page?.rendition?.video?.thumbnail?.componentId);
