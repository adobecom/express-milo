--- conflicted
+++ resolved
@@ -94,11 +94,8 @@
   --spacing-800: 64px;
   --spacing-900: 80px;
   --spacing-1000: 96px;
-<<<<<<< HEAD
-=======
   
   --S2-Buttons-Premium: linear-gradient(96deg, #9C28AF 0%, #6338EE 66%, #274DEA 100%);
->>>>>>> 0b271e1b
 
   /* current ax-grid system */
   --ax-grid-margin: 20px;
