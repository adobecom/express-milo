/* default content */

@font-face {
  font-family: 'Trebuchet MS';
  size-adjust: 90%;
  src: local('Trebuchet MS'), local('TrebuchetMS');
}

:root {
  --color-white: #fff;
  --color-light-gray: #E9E9E9;
  --color-gray-100: #f8f8f8;
  --color-gray-150: #f3f3f3;
  --color-gray-200: #e8e8e8;
  --color-gray-300: #d4d4d4;
  --color-gray-300-variant: #dadada;
  --color-gray-400: #b6b6b6;
  --color-gray-400-variant: #C6C6C6;
  --color-gray-500: #909090;
  --color-gray-600: #686868;
  --color-gray-700: #444;
  --color-gray-700-variant: #464646;
  --color-gray-800: #242424;
  --color-gray-800-variant: #292929;
  --color-gray-900: #222;
  --color-blue-600: #0066CC;
  --color-black: #000;
  --color-content-neutral: #222222;
  --color-brand-title: #000b1d;
  --color-info-accent: #5c5ce0;
  --color-info-accent-hover: #4646c6;
  --color-info-accent-down: #3d3db4;
  --color-info-accent-reverse: #eeeefc;
  --color-info-accent-reverse-down: #e6e6f4;
  --color-info-accent-light: #dedef9;
  --color-info-primary: #242424;
  --color-info-primary-hover: #090909;
  --color-info-primary-down: #000;
  --color-info-secondary: #e8e8e8;
  --color-info-secondary-hover: #d4d4d4;
  --color-info-secondary-down: #cdcdcd;
  --color-info-premium: #ebcf2d;
  --gradient-highlight-vertical: linear-gradient(15deg, #7c84fc, #ff4dd2);
  --gradient-highlight-horizontal: linear-gradient(90deg, #ff4dd2, #7c84fc);
  --gradient-highlight-diagonal: linear-gradient(45deg, #7c84fc, #ff4dd2);
  --palette-indigo-200: #E0E2FF;
  --palette-indigo-1000: #4046CA;
  --palette-gray-200: #E6E6E6;
  --background-positive-default: #007A4D;

  /* new styles with similar names and shades */
  --color-background-accent-default: #5258E4;
  --color-background-accent-hover: #4046CA;
  --color-background-accent-down: #3236A8;
  --color-background-accent-focus: var(--color-background-accent-hover);

  /* body */
  --body-background-color: var(--color-white);
  --body-alt-background-color: var(--color-gray-200);
  --body-font-family: 'adobe-clean', 'Adobe Clean', 'Trebuchet MS', sans-serif;
  --body-serif-font-family: 'adobe-clean-serif', 'Adobe Clean Serif', serif;
  --body-font-weight: normal;
  --body-color: var(--color-gray-800);
  --body-line-height: 1.5;
  --body-font-size-xxl: 1.5rem;
  /* 24px */
  --body-font-size-xl: 1.25rem;
  /* 20px */
  --body-font-size-l: 1.125rem;
  /* 18px */
  --body-font-size-m: 1rem;
  /* 16px */
  --body-font-size-s: 0.875rem;
  /* 14px */
  --body-font-size-xs: 0.75rem;
  /* 12px */
  /* headings */
  --heading-font-weight-medium: 700;
  --heading-font-weight: 800;
  --heading-font-weight-extra: 900;
  --subheading-font-weight: 700;
  --heading-color: var(--color-gray-800);
  --heading-line-height: 130%;
  --heading-font-size-xxxl: 5rem;
  /* 80px */
  --heading-font-size-xxl: 3.75rem;
  /* 60px */
  --heading-font-size-xl: 2.8125rem;
  /* 45px */
  --heading-font-size-l: 2.25rem;
  /* 36px */
  --heading-font-size-m: 1.75rem;
  /* 28px */
  --heading-font-size-s: 1.375rem;
  /* 22px */
  --heading-font-size-xs: 1.25rem;
  /* 20px */

  --heading-font-size-ml : 2rem;
 /* 32px */
 
  --block-sm-max-width: 375px;
  --block-md-max-width: 830px;
  --block-lg-max-width: 1024px;
  --block-wd-grid-max-width: 1600px;
  --block-wd-max-width: 1440px;

  /* Spacing */
  --spacing-100: 8px;
  --spacing-200: 12px;
  --spacing-300: 16px;
  --spacing-400: 24px;
  --spacing-500: 32px;
  --spacing-600: 40px;
  --spacing-700: 48px;
  --spacing-800: 64px;
  --spacing-900: 80px;
  --spacing-1000: 96px;

  --S2-Buttons-Gen-AI: linear-gradient(96deg, #D73220 0%, #D92361 33%, #7155FA 100%);
 
  --S2-Buttons-Premium: linear-gradient(95.85deg, #b539c8, #7155fa 66%, #3b63fb);
  --S2-Buttons-Premium-Hover: linear-gradient(96deg, #9C28AF 0%, #6338EE 66%, #274DEA 100%);
  --S2-Buttons-Premium-Down: linear-gradient(96deg, #871B9A 0%, #5424DB 66%, #1D3ECF 100%);
  /* current ax-grid system */
  --ax-grid-margin: 20px;
  --ax-grid-gutter: 8px;
  --ax-grid-container-width: 100%;
  --ax-grid-column-width: calc((var(--ax-grid-container-width) - var(--ax-grid-gutter) * 11) / 12);
  --ax-grid-1-col-width: calc(var(--ax-grid-column-width) * 1 + var(--ax-grid-gutter) * 0);
  --ax-grid-2-col-width: calc(var(--ax-grid-column-width) * 2 + var(--ax-grid-gutter) * 1);
  --ax-grid-3-col-width: calc(var(--ax-grid-column-width) * 3 + var(--ax-grid-gutter) * 2);
  --ax-grid-4-col-width: calc(var(--ax-grid-column-width) * 4 + var(--ax-grid-gutter) * 3);
  --ax-grid-5-col-width: calc(var(--ax-grid-column-width) * 5 + var(--ax-grid-gutter) * 4);
  --ax-grid-6-col-width: calc(var(--ax-grid-column-width) * 6 + var(--ax-grid-gutter) * 5);
  --ax-grid-7-col-width: calc(var(--ax-grid-column-width) * 7 + var(--ax-grid-gutter) * 6);
  --ax-grid-8-col-width: calc(var(--ax-grid-column-width) * 8 + var(--ax-grid-gutter) * 7);
  --ax-grid-9-col-width: calc(var(--ax-grid-column-width) * 9 + var(--ax-grid-gutter) * 8);
  --ax-grid-10-col-width: calc(var(--ax-grid-column-width) * 10 + var(--ax-grid-gutter) * 9);
  --ax-grid-11-col-width: calc(var(--ax-grid-column-width) * 11 + var(--ax-grid-gutter) * 10);
  --ax-grid-12-col-width: calc(var(--ax-grid-column-width) * 12 + var(--ax-grid-gutter) * 11);

  /* ===== EXPRESS TYPOGRAPHY SYSTEM (ax- namespace) ===== */
  /* Based on Figma design system values */
  
  /* Express Heading Typography Variables */
  --ax-heading-xxxl-size: 44px;
  --ax-heading-xxxl-lh: 55px;
  --ax-heading-xxl-size: 36px;
  --ax-heading-xxl-lh: 45px;
  --ax-heading-xl-size: 28px;
  --ax-heading-xl-lh: 35px;
  --ax-heading-l-size: 24px;
  --ax-heading-l-lh: 30px;
  --ax-heading-m-size: 20px;
  --ax-heading-m-lh: 25px;
  --ax-heading-s-size: 18px;
  --ax-heading-s-lh: 22.5px;
  --ax-heading-xs-size: 16px;
  --ax-heading-xs-lh: 20px;
  --ax-heading-xxs-size: 14px;
  --ax-heading-xxs-lh: 18px;

  /* Express Body Typography Variables */
  --ax-body-xxl-size: 28px;
  --ax-body-xxl-lh: 42px;
  --ax-body-xl-size: 22px;
  --ax-body-xl-lh: 33px;
  --ax-body-l-size: 20px;
  --ax-body-l-lh: 30px;
  --ax-body-m-size: 18px;
  --ax-body-m-lh: 27px;
  --ax-body-s-size: 16px;
  --ax-body-s-lh: 24px;
  --ax-body-xs-size: 14px;
  --ax-body-xs-lh: 21px;
  --ax-body-xxs-size: 12px;
  --ax-body-xxs-lh: 18px;

  /* Express Detail Typography Variables */
  --ax-detail-xl-size: 20px;
  --ax-detail-xl-lh: 25px;
  --ax-detail-l-size: 16px;
  --ax-detail-l-lh: 20px;
  --ax-detail-m-size: 12px;
  --ax-detail-m-lh: 15px;
  --ax-detail-s-size: 10px;
  --ax-detail-s-lh: 12px;

  /* Express Typography Weights */
  --ax-heading-weight: 700;
  --ax-body-weight: 400;
  --ax-body-weight-bold: 700;
  --ax-detail-weight: 700;
  --ax-detail-transform: uppercase;

  --color-dark-gray: #505050;
  --color-default-font: #131313;
<<<<<<< HEAD
=======
  --color-light-gray-2: #e1e1e1;
>>>>>>> d022b9a5
}

@media (min-width: 600px) {
  :root {
    --ax-grid-margin: 32px;
    --ax-grid-gutter: 16px;
  }
}

@media (min-width: 1200px) {
  :root {
    --ax-grid-margin: 40px;
    --ax-grid-gutter: 24px;
    
    /* Express Typography Desktop Overrides */
    --ax-heading-xxxl-size: 80px;
    --ax-heading-xxxl-lh: 88px;
    --ax-heading-xxl-size: 44px;
    --ax-heading-xxl-lh: 55px;
    --ax-heading-xl-size: 36px;
    --ax-heading-xl-lh: 45px;
    --ax-heading-l-size: 28px;
    --ax-heading-l-lh: 35px;
    --ax-heading-m-size: 24px;
    --ax-heading-m-lh: 30px;
    --ax-heading-s-size: 20px;
    --ax-heading-s-lh: 25px;
    --ax-heading-xs-size: 18px;
    --ax-heading-xs-lh: 22.5px;
  }
}

@media (min-width: 1680px) {
  :root {
    --ax-grid-container-width: min(1600px, 100%);
  }
}

@media (min-width: 900px) {
  :root {
    --heading-font-size-xxxl: 3.75rem;
    /* 60px */
  }
}

@media (min-width: 1200px) {
  :root {
    --heading-font-size-xxxl: 2.8125rem;
    /* 45px */
  }
}

body {
  background-color: var(--body-background-color);
}

body[data-device="mobile"] {

  main h1,
  main h2,
  main h3,
  main h4,
  main h5,
  main h6 {
    hyphens: none;
    overflow-wrap: break-word;
    word-wrap: break-word;
  }

  &.no-scroll {
    overflow-y: hidden;
    touch-action: none;
  }
}

:root:lang(ja) {
  --body-font-family: adobe-clean-han-japanese, 'Adobe Clean', adobe-clean,
    'Trebuchet MS', sans-serif;
}

:is(p):lang(ja) {
  line-break: normal;
}

/* floating-cta main CTA suppression */
body[data-device="mobile"] main .floating-button-wrapper[data-audience="mobile"][data-section-status="loaded"] .same-fcta {
  display: block;
}

/* gnav */
body>header {
  box-sizing: content-box;
  padding-bottom: 0;
  background-repeat: no-repeat;
  background-size: auto 32px;
  background-position: bottom 24px center;
  position: relative;
  background-color: #fff;
}

main {
  font-family: var(--body-font-family);
  font-size: var(--body-font-size-m);
  color: var(--body-color);
  overflow-x: clip;
  -webkit-font-smoothing: initial;
  line-height: initial;
}

main .section:not([data-padding='none']):not(.xxxl-spacing-static,
  .xxl-spacing-static,
  .xl-spacing-static,
  .xxxl-spacing,
  .xxl-spacing,
  .xl-spacing,
  .l-spacing,
  .m-spacing,
  .s-spacing,
  .xs-spacing,
  .xxs-spacing)>.content:first-child {
  padding-top: 60px;
}

main .content h2 {
  margin-top: 80px;
}

main ol,
main ul {
  text-align: left;
}

main a,
main a:hover,
main u {
  text-decoration: none;
}

main video {
  max-width: 100%;
}

main a.button:any-link,
main a.con-button:any-link {
  text-decoration: none;
  border-radius: 18px;
  padding: 5px 1.2em 6px;
  text-align: center;
  font-size: var(--body-font-size-s);
  font-style: normal;
  font-weight: 600;
  line-height: var(--body-line-height);
  cursor: pointer;
  transition: background-color 0.3s, color 0.3s, border 0.3s;
  border-width: 2px;
  border-style: solid;
  margin: 10px;
  overflow: hidden;
  text-overflow: ellipsis;
  display: inline-block;
  min-height: initial;
}

main svg.icon-milo,
main img.icon-milo {
  top: 0.15em !important;
}


.text-block .foreground>.cta-container .body-m.action-area a {
  margin: unset;
}


main a.con-button.button-l:any-link,
main a.con-button.l-button:any-link,
main .button-l a.con-button:any-link,
main .l-button a.con-button:any-link {
  border-radius: 999px;
  padding: 5px 1.2em 6px;
  font-size: var(--body-font-size-s);
}

main a.button.large:any-link,
main a.con-button.large:any-link,
main a.con-button.button-xl:any-link,
main a.con-button.xl-button:any-link,
main .button-xl a.con-button:any-link,
main .xl-button a.con-button:any-link {
  padding: 10px 1.5em;
  border-radius: 22px;
  font-size: var(--body-font-size-s);
  line-height: var(--body-line-height);
}

main a.button.xlarge:any-link,
main a.con-button.xlarge:any-link,
main a.con-button.button-xxl:any-link,
main a.con-button.xxl-button:any-link,
main .button-xxl a.con-button:any-link,
main .xxl-button a.con-button:any-link {
  padding: 13px 1.5em 14px;
  border-radius: 999px;
  font-size: var(--body-font-size-m);
  line-height: var(--body-line-height);
}

main a.button.small:any-link,
main a.con-button.small:any-link,
main .small a.con-button:any-link {
  padding: 4px 1em;
  border-radius: 15px;
  font-size: var(--body-font-size-xs);
}

main a.button:any-link,
main a.button.accent:any-link,
main a.con-button.blue:any-link,
main .dark a.con-button.blue:any-link,
main a.button.primaryCTA:any-link {
  color: var(--color-white);
  background-color: var(--color-info-accent);
  border-color: var(--color-info-accent);
}

main a.button:any-link:hover,
main a.button.accent:any-link:hover,
main a.con-button.blue:any-link:hover,
main .dark a.con-button.blue:any-link:hover,
main a.button.primaryCTA:any-link:hover {
  background-color: var(--color-info-accent-hover);
  border-color: var(--color-info-accent-hover);
}

main a.button:any-link:active,
main a.button.accent:any-link:active,
main a.con-button.blue:any-link:active,
main .dark a.con-button.blue:any-link:active,
main a.button.primaryCTA:any-link:active {
  background-color: var(--color-info-accent-down);
  border-color: var(--color-info-accent-down);
}

main a.button:focus,
main a.button.accent:focus,
main a.con-button.blue:focus,
main .dark a.con-button.blue:focus,
main a.button.primaryCTA:focus {
  background-color: var(--color-info-accent-hover);
  border-color: var(--color-info-accent-hover);
  color: var(--color-white);
  outline: none;
  box-shadow: 0 0 0 2px var(--color-white),
    0 0 0 4px var(--color-info-accent-hover);
}

main a.button.primary:any-link,
main .dark a.con-button.outline:any-link {
  color: var(--color-white);
  background-color: var(--color-info-primary);
  border-color: var(--color-info-primary);
}

main a.button.primary:any-link:hover,
main a.con-button.outline:any-link:hover {
  background-color: var(--color-info-primary-hover);
  border-color: var(--color-info-primary-hover);
}

main a.button.primary:any-link:active,
main a.con-button.outline:any-link:active {
  background-color: var(--color-info-primary-down);
  border-color: var(--color-info-primary-down);
}

main a.button.primary:focus,
main a.button.primary.reverse:focus {
  background-color: var(--color-info-primary-hover);
  border-color: var(--color-info-primary-hover);
  color: var(--color-white);
}

main a.button.secondary:any-link {
  color: var(--color-black);
  background-color: var(--color-info-secondary);
  border-color: var(--color-info-secondary);
}

main a.button.secondary:any-link:hover {
  background-color: var(--color-info-secondary-hover);
  border-color: var(--color-info-secondary-hover);
}

main a.button.secondary:any-link:active {
  background-color: var(--color-info-secondary-down);
  border-color: var(--color-info-secondary-down);
}

main a.button.secondary:focus {
  background-color: var(--color-gray-700);
  border-color: var(--color-gray-500);
  color: var(--color-white);
}

main a.button.reverse:any-link,
main a.con-button.outline:any-link {
  color: var(--color-black);
  background-color: var(--color-white);
}

main a.button.reverse:any-link:hover,
main a.con-button.outline:any-link:hover {
  background-color: var(--color-info-secondary-hover);
}

main a.button.reverse:any-link:active,
main a.con-button.outline:any-link:active {
  background-color: var(--color-info-secondary-down);
}

main a.button.reverse:focus,
main a.button.reverse.accent:any-link:focus,
main a.button.reverse.primaryCTA:any-link:focus {
  background-color: var(--color-info-accent-hover);
  border-color: var(--color-info-accent-hover);
  color: var(--color-white);
}

main a.button.reverse.accent:any-link,
main a.button.reverse.primaryCTA:any-link {
  color: var(--color-info-accent);
}

main a.button.reverse.accent:any-link:hover,
main a.button.reverse.primaryCTA:any-link:hover {
  background-color: var(--color-info-accent-reverse);
}

main a.button.reverse.accent:any-link:active,
main a.button.reverse.primaryCTA:any-link:active {
  background-color: var(--color-info-accent-reverse-down);
}

main a.button.dark:any-link,
main a.con-button.dark:any-link {
  color: var(--color-black);
  background-color: var(--color-white);
  border-color: var(--color-white);
}

main a.button.dark:any-link:hover,
main a.con-button.dark:any-link:hover {
  color: var(--color-black);
  background-color: var(--color-gray-100);
  border-color: var(--color-gray-100);
}

main a.button.dark:any-link:active,
main a.con-button.dark:any-link:active {
  color: var(--color-black);
  background-color: var(--color-gray-200);
  border-color: var(--color-gray-200);
}

main a.button.dark:any-link:focus {
  box-shadow: 0 0 0 2px var(--color-info-accent), 0 0 0 4px var(--color-white);
}

main a.con-button.outline:any-link:focus {
  background-color: var(--color-info-primary-hover);
  border-color: var(--color-info-primary-hover);
  color: var(--color-white);
  box-shadow: 0 0 0 2px var(--color-white),
    0 0 0 4px var(--color-info-accent-hover);
}

main a.con-button.outline:any-link:active {
  background-color: var(--color-info-secondary-hover);
  box-shadow: 0 0 0 2px var(--color-white),
    0 0 0 4px var(--color-info-accent-hover);
}

main a.button.dark.reverse:any-link,
main .dark a.con-button.outline:any-link {
  color: var(--color-white);
  background-color: transparent;
  border-color: var(--color-white);
}

main a.button.dark.reverse:any-link:hover,
main .dark a.con-button.outline:any-link:hover {
  color: var(--color-white);
  background-color: rgba(0, 0, 0, 0.1);
  border-color: var(--color-gray-100);
}

main a.button.dark.reverse:any-link:active,
main .dark a.con-button.outline:any-link:active {
  color: var(--color-white);
  background-color: rgba(0, 0, 0, 0.2);
  border-color: var(--color-gray-200);
}

main a.button.dark.reverse:any-link:focus,
main .dark a.con-button.outline:any-link:focus {
  background-color: var(--color-white);
  border-color: var(--color-white);
  color: var(--color-info-accent-hover);
}

main a.button.wide,
main a.con-button.wide {
  display: block;
}


main a.button.gradient:any-link {
  color: var(--color-white);
  border-color: transparent;
  background: var(--S2-Buttons-Premium);
  background-size: 400% 400%;
  transition: background-color 0.3s, color 0.3s, border 0.3s;
  -webkit-animation: buttonGradient 45s ease infinite;
  -moz-animation: buttonGradient 45s ease infinite;
  animation: buttonGradient 45s ease infinite;
  border: none;
}

main a.button.gradient:any-link:hover {
  background: var(--S2-Buttons-Premium-Hover);
}

main a.button.gradient:any-link:focus {
  outline: 2px solid var(--color-info-accent);
  outline-offset: 2px;
  background: var(--S2-Buttons-Premium);
}

main a.button.gradient:any-link:active {
  background: var(--S2-Buttons-Premium-Down);
}

main a.button.gradient.disabled:any-link {
  color: var(--color-gray-500);
  background: var(--color-gray-200);
  pointer-events: none;
}
 
main a.button>svg {
  float: left;
  display: inline;
  width: 20px;
  height: 20px;
  margin: 8px 8px 8px 0;
  fill: currentColor;
  color: currentColor;
}

main a.button>svg>use {
  fill: currentColor;
  color: currentColor;
}

main h1,
main h2,
main h3,
main h4,
main h5,
main h6 {
  font-weight: var(--heading-font-weight);
  line-height: var(--heading-line-height);
  -webkit-hyphens: auto;
  /* safari */
  hyphens: auto;
  margin-block-start: 0;
  margin-block-end: 0;
}

main h1 {
  font-size: var(--heading-font-size-xxl);
}

main h2 {
  font-size: var(--heading-font-size-l);
}

main h3 {
  font-size: var(--heading-font-size-m);
}

main h4,
main h5 {
  font-size: var(--heading-font-size-s);
}

main p {
  font-size: var(--body-font-size-xl);
  line-height: var(--body-line-height);
}

main a:any-link {
  color: var(--color-info-accent);
  font-weight: 600;
}

/* hero */
main .section#hero {
  color: var(--color-white);
  position: relative;
  padding: 120px 15px;
}

main #hero h1 {
  font-size: var(--heading-font-size-xl);
  line-height: var(--heading-line-height);
  text-align: center;
  margin: 0;
}

main #hero h2 {
  font-size: var(--body-font-size-xl);
  font-weight: var(--body-font-weight);
  margin: 32px;
}

main #hero h5 {
  font-size: var(--body-font-size-l);
  font-weight: var(--body-font-weight);
  margin: auto;
  margin-top: 32px;
}

main .icon {
  height: 1em;
  width: 1em;
  color: currentColor;
}

main #hero .icon {
  height: 2em;
  width: 2em;
}

#hero .icon.express-logo {
  width: initial;
  height: 30px;
  padding: 1rem 0 1rem;
}

main .icon.icon-cc-express-stacked,
main .columns .icon.icon-cc-express-stacked {
  width: unset;
  height: unset;
}

main .banner .icon.icon-facebook {
  fill: #1877f2;
}

main #hero .hero-bg {
  position: absolute;
  top: 0;
  bottom: 0;
  left: 0;
  right: 0;
  box-sizing: border-box;
  z-index: -1;
}

main #hero .hero-bg img {
  height: 100%;
  width: 100%;
  object-fit: cover;
}

main #hero>div {
  padding: 0;
  margin: auto;
}

main #hero a:any-link {
  color: currentColor;
}

main #hero a.button:any-link {
  text-shadow: none;
  padding: 10px 1.5em;
  border-radius: 22px;
}

main #hero p.button-container {
  margin-bottom: 0;
}

main .section p.legal-copy {
  font-size: var(--body-font-size-xs);
  line-height: 1.5;
}

/* make page : default content */
main .section.secondary {
  background-color: var(--color-gray-100);
}

main .section p.button-container,
main .section .content p.button-container {
  text-align: center;
  margin-top: 16px;
  margin-bottom: 0;
}

main .section #hero {
  color: initial;
}

/* jank protection for async blocks/sections */
main .pricing,
main .hero-animation {
  opacity: 0;
  height: 100vh;
  transition: opacity 100ms;
}

main .promotion.auto-promotion:not([data-block-status="loaded"]) {
  display: none;
}

/* free plan widget */
main .button-container.free-plan-container {
  position: relative;
  display: flex;
  flex-direction: column;
  align-items: center;
}

main .center .button-container.free-plan-container {
  justify-content: center;
}

main .center .free-plan-widget-placeholder,
main .fullscreen-marquee .free-plan-widget-placeholder {
  margin: auto;
}

main .button-container.free-plan-container.fixed {
  position: fixed;
  top: -8px;
  margin-top: 16px;
  z-index: 10;
}

main .button-container.free-plan-container a.button {
  max-height: 24px;
}

main .free-plan-widget {
  position: relative;
  box-sizing: border-box;
  background-color: var(--color-gray-100);
  border-radius: 20px;
  margin: 32px 0;
  padding: 16px 24px;
  width: fit-content;
  display: flex;
  flex-direction: column;
  font-size: var(--body-font-size-m);
  font-weight: 400;
  white-space: nowrap;
}

main .free-plan-widget .learn-more-button {
  position: absolute;
  display: flex;
  align-items: center;
  bottom: -32px;
  left: 50%;
  transform: translateX(-50%);
}

main .center .free-plan-widget {
  margin: 32px auto;
}

main .free-plan-widget .plan-widget-tag {
  display: flex;
  align-items: center;
}

main .free-plan-widget .plan-widget-tag img.icon.icon-checkmark {
  background-color: #33ab84;
  display: block;
  border-radius: 50%;
  height: 8px;
  width: 8px;
  padding: 3px;
  margin-right: 4px;
}

:lang(ja) main .section>.content {
  text-align: left;
  padding: 60px 20px 0;
}

:lang(ja) main .section>.content.center {
  text-align: center;
  padding: 60px 20px 0;
}

main .section>.content {
  text-align: center;
  max-width: 375px;
}

main .section .content p,
main .section p {
  margin: 32px 0;
}

main .section:not(.xxxl-spacing-static,
  .xxl-spacing-static,
  .xl-spacing-static,
  .xxxl-spacing,
  .xxl-spacing,
  .xl-spacing,
  .l-spacing,
  .m-spacing,
  .s-spacing,
  .xs-spacing,
  .xxs-spacing):last-of-type>.content:not(:has(+ .template-list-wrapper)) {
  padding-bottom: 40px;
}

div[data-block-status]:not(.pricing-cards-wrapper, .pricing-table-wrapper, .split-action-wrapper, .link-list-wrapper, .wayfinder, .ratings, .ribbon-banner, .content, .banner, .text, .hover-cards, .cta-cards, .simplified-pricing-cards-v2) a.button.same-fcta,
div[data-block-status]:not(.pricing-cards-wrapper, .pricing-table-wrapper, .split-action-wrapper, .link-list-wrapper, .wayfinder, .ratings, .ribbon-banner, .content, .banner, .text, .hover-cards, .cta-cards, .simplified-pricing-cards-v2) a.con-button.same-fcta,
#hero a.same-fcta {
  display: none;
}

/* Store icons */
main img.icon-apple-store,
main img.icon-google-store,
main img.icon-galaxy-store,
main img.icon-microsoft-store {
  height: 70px;
  width: auto;
  margin: 8px;
}

/* Lottie player default */
main .lottie {
  width: 32px;
  height: 32px;
}

/* Japanese font sizing styles */
main :lang(ja) h1.heading-long,
main :lang(ja) #hero h1.heading-long {
  font-size: var(--heading-font-size-xl);
}

main :lang(ja) h1.heading-very-long,
main :lang(ja) #hero h1.heading-very-long {
  font-size: var(--heading-font-size-l);
}

main :lang(ja) h1.heading-x-long,
main :lang(ja) #hero h1.heading-x-long {
  font-size: var(--heading-font-size-l);
}

main :lang(ja) h2.heading-long,
main :lang(ja) #hero h2.heading-long {
  font-size: var(--heading-font-size-l);
}

main :lang(ja) h2.heading-very-long,
main :lang(ja) #hero h2.heading-very-long {
  font-size: var(--heading-font-size-l);
}

main :lang(ja) h2.heading-x-long,
main :lang(ja) #hero h2.heading-x-long {
  font-size: var(--heading-font-size-m);
}

main .section.blog-content>.content *:is(h1, h2) {
  font-size: 32px;
}

main .section.blog-content>.content *:is(h1, h2, h3, h4, h5, h6),
main .section.blog-content>.content>p {
  margin-left: 20px;
  margin-right: 20px;
  text-align: left;
}

main .section.blog-content>.content>p {
  font-size: var(--body-font-size-m);
}

@media (min-width: 600px) {
  main h2 {
    font-size: var(--heading-font-size-l);
  }

  main h3 {
    font-size: var(--heading-font-size-l);
  }

  main h4 {
    font-size: var(--heading-font-size-m);
  }

  main h1+h5 {
    font-size: var(--body-font-size-xxl);
    font-weight: var(--body-font-weight);
    margin-top: 32px;
    margin-bottom: 16px;
  }

  main p {
    font-size: var(--body-font-size-l);
  }

  main #hero h5 {
    font-size: 22px;
    font-weight: 400;
    max-width: 672px;
    margin: auto;
    margin-top: 32px;
  }

  main #hero h2,
  main #hero p {
    font-size: var(--body-font-size-xl);
    line-height: var(--body-line-height);
    text-align: center;
    margin: 24px 15px 0;
  }

  main .section.blog-content>.content {
    max-width: 648px
  }

  main .section.blog-content.narrow>.content {
    max-width: 540px
  }

  main .section.blog-content>.content>p {
    font-size: var(--body-font-size-xl);
  }
}

@media (max-width: 600px) {

  main :lang(ja) h2.heading-long,
  :lang(ja) #hero h2.heading-long {
    font-size: var(--heading-font-size-l);
  }

  main :lang(ja) h2.heading-very-long,
  :lang(ja) #hero h2.heading-very-long {
    font-size: var(--heading-font-size-m);
  }

  main :lang(ja) h2.heading-x-long,
  :lang(ja) #hero h2.heading-x-long {
    font-size: var(--heading-font-size-m);
  }
}

@media (min-width: 900px) {
  main h5+main p {
    text-align: unset;
  }

  main #hero {
    padding-left: 50px;
    padding-right: 50px;
  }

  main #hero h2,
  main #hero p {
    font-size: var(--body-font-size-xxl);
    margin: 24px 50px 0;
  }

  main .button-container.free-plan-container {
    width: max-content;
  }

  main .fullscreen-marquee .button-container.free-plan-container {
    justify-content: center;
    width: auto;
    align-items: center;
  }

  main .button-container.free-plan-container a.button {
    margin: 0;
    display: flex;
    align-items: center;
    /* todo: investigate why */
    z-index: 4;
  }

  main .free-plan-widget .plan-widget-tag {
    text-align: left;
  }

  div[data-block-status]:not(.pricing-cards-wrapper, .pricing-table-wrapper, .split-action-wrapper, .link-list-wrapper, .wayfinder, .ratings, .text, .hover-cards, .cta-cards, .simplified-pricing-cards-v2) a.button.same-fcta,
  div[data-block-status]:not(.pricing-cards-wrapper, .pricing-table-wrapper, .split-action-wrapper, .link-list-wrapper, .wayfinder, .ratings, .text, .hover-cards, .cta-cards, .simplified-pricing-cards-v2) a.con-button.same-fcta {
    display: inline-block;
  }

  main .section>.content {
    max-width: 830px;
  }

  main .section.blog-content>.content *:is(h1, h2, h3, h4, h5, h6),
  main .section.blog-content>.content>p {
    margin-left: unset;
    margin-right: unset;
  }

  main .section.blog-content.narrow>.content {
    max-width: 875px
  }
}

@media (min-width: 1200px) {

  main h1,
  main h2,
  main h3,
  main h4,
  main h5,
  main h6 {
    -webkit-hyphens: unset;
    /* safari */
    hyphens: unset;
  }

  main .section h1 {
    font-size: var(--heading-font-size-l);
  }

  main #hero h1 {
    font-size: var(--heading-font-size-xxl);
    margin: 0;
  }

  main #hero .columns>div>div {
    margin: 8px;
  }

  main .button-container.free-plan-container {
    flex-direction: row;
    width: auto;
    justify-content: left;
  }

  main .center .button-container.free-plan-container {
    justify-content: unset;
    margin: 40px auto 0;
  }

  main .free-plan-widget {
    margin: 0 auto;
  }

  main .button-container.free-plan-container a.button+.free-plan-widget {
    margin-left: 24px;
  }

  main .button-container.free-plan-container .free-plan-widget {
    margin: 0;
  }

  main .button-container.free-plan-container.stacked {
    margin-top: 0;
    flex-wrap: wrap;
  }

  main .button-container.free-plan-container.stacked .free-plan-widget {
    margin-top: 24px;
    flex-direction: row;
  }

  main .button-container.free-plan-container.stacked .free-plan-widget>div {
    margin-right: 16px;
  }

  main .template-list-fourcols-container>div,
  main .template-list-horizontal-container>div {
    max-width: 1200px;
  }

  main .free-plan-bullet .free-plan-bullet-container,
  main .free-plan-widget-placeholder {
    max-width: 400px;
  }

  main .section>.content {
    max-width: var(--block-lg-max-width);
  }
}

main .section.long-form.narrow {
  max-width: 850px;
  margin: 0 auto;
}

main .section.long-form .content {
  box-sizing: border-box;
  padding-left: 20px;
  padding-right: 20px;
  max-width: unset;
  width: var(--ax-grid-12-col-width);
  margin: 0 auto;
}

main .section.long-form .content h1 {
  font-size: var(--heading-font-size-xl);
}

main .section.long-form .content h2 {
  font-size: var(--heading-font-size-m);
}

main .section.long-form .content h3,
main .section.long-form .content h4,
main .section.long-form .content h5,
main .section.long-form .content h6 {
  font-size: var(--heading-font-size-s);
}

main .section.long-form .content,
main .section.long-form .content p:not(.button-container, :has(.con-button)),
main .section.long-form .content h1,
main .section.long-form .content h2,
main .section.long-form .content h3,
main .section.long-form .content h4,
main .section.long-form .content h5,
main .section.long-form .content h6 {
  text-align: left;
  color: var(--color-gray-700);
}

main .section.long-form .content h1,
main .section.long-form .content h2,
main .section.long-form .content h3,
main .section.long-form .content h4 {
  margin-top: 0;
}

main .section.long-form .content p {
  margin-top: 16px;
}

@media (min-width: 768px) {
  main .section.long-form .content {
    padding: 0 40px 0;
    width: var(--ax-grid-8-col-width);
    margin: 0 auto;
    box-sizing: border-box;
  }
}

@media (min-width: 1024px) {
  main .section.long-form .content {
    /* Desktop: 7 columns, shifted right to accommodate fixed TOC */
    max-width: var(--ax-grid-7-col-width);
    margin-left: calc(var(--ax-grid-3-col-width) + var(--spacing-600) + var(--ax-grid-gutter));
    margin-right: auto;
  }
}

@media (min-width: 1680px) {
  main .section.long-form .content {
    margin: 0 auto;
  }
}

/*Styles can be removed once we stop using block transpilations*/
main .marquee.transpiled p.action-area>span {
  display: flex;
  flex-direction: column;
  text-align: center;
}

main .marquee.transpiled p.action-area>span>a {
  margin: 0;
}

main .marquee.transpiled.small .text {
  order: 2;
}

main .marquee.transpiled.small .asset {
  order: 1;
}

main .marquee.transpiled .foreground .text h2 {
  font-weight: 700;
  text-transform: none;
  font-size: clamp(var(--heading-font-size-s), 3vw, var(--heading-font-size-l));
  margin: 0 0 8px 0;
}

@media screen and (min-width: 600px) {
  main .marquee.transpiled .foreground .text h2 {
    font-size: var(--heading-font-size-s);
  }

  main .marquee.transpiled .action-area {
    align-items: flex-start;
  }

  main .marquee.transpiled.small .text {
    order: 1;
  }

  main .marquee.transpiled.small .asset {
    order: 2;
  }
}

body:not(.blog) main #hero:not(:has(.hero-bg)) {
  color: var(--body-color);
  padding-top: 64px;
  padding-bottom: 0;
}

body:not(.blog) main #hero:not(:has(.hero-bg))+.section {
  padding-top: 0;
}

body:not(.blog) main #hero:not(:has(.hero-bg))>div {
  max-width: 1024px;
}

body:not(.blog) main #hero:not(:has(.hero-bg)) a.button:any-link {
  color: white;
}

body:not(.blog) main #hero:not(:has(.hero-bg)) a:any-link {
  color: black;
}

body:not(.blog) main #hero:not(:has(.hero-bg)) p {
  font-size: var(--body-font-size-s);
}


/* buttons */
@-webkit-keyframes buttonGradient {
  0% {
    background-position: 0% 50%;
  }

  50% {
    background-position: 100% 50%;
  }

  100% {
    background-position: 0% 50%;
  }
}

@-moz-keyframes buttonGradient {
  0% {
    background-position: 0% 50%;
  }

  50% {
    background-position: 100% 50%;
  }

  100% {
    background-position: 0% 50%;
  }
}

@keyframes buttonGradient {
  0% {
    background-position: 0% 50%;
  }

  50% {
    background-position: 100% 50%;
  }

  100% {
    background-position: 0% 50%;
  }
}

@-webkit-keyframes freePlanHighlight {
  0% {
    transform: translateX(0%);
  }

  100% {
    transform: translateX(-25%);
  }
}

@-moz-keyframes freePlanHighlight {
  0% {
    transform: translateX(0%);
  }

  100% {
    transform: translateX(-25%);
  }
}

@keyframes freePlanHighlight {
  0% {
    transform: translateX(0%);
  }

  100% {
    transform: translateX(-25%);
  }
}

/* marquee light xxl-button overrides */
.marquee.light.xxl-button .icon-area img {
  max-height: 30px;
  max-width: 39px;
}

.marquee.light.xxl-button h2 {
  font-size: var(--heading-font-size-xl);
  line-height: 58.5px;
}

.marquee.light.xxl-button .action-area a {
  margin: 0;
}

.marquee.light.xxl-button a:not(.con-button) {
  text-decoration: underline;
}

/* TODO: deprecated: util classes for current ax-grid system */
.ax-grid-container {
  margin-left: var(--ax-grid-margin);
  margin-right: var(--ax-grid-margin);
  box-sizing: border-box;
  display: flex;
  gap: var(--ax-grid-gutter);
  justify-content: center;
  flex-wrap: wrap;
}

/* video controls for accessibility */
.video-controls-wrapper {
  position: absolute;
  bottom: 15px;
  right: 35px;
  width: 32px;
  height: 32px;
  border-radius: 50%;
  background-color: var(--color-gray-700);
  display: flex;
  align-items: center;
  justify-content: center;
  cursor: pointer;
  transition: background-color 0.3s ease;
  z-index: 2;
}

.video-controls-wrapper:hover {
  background-color: var(--color-black);
}

.video-controls-wrapper:focus {
  outline: 2px solid #1473e6;
  outline-offset: 2px;
}

.video-controls-wrapper .icon {
  width: 24px;
  height: 24px;
  fill: var(--color-white);
}

.video-controls-wrapper[aria-pressed="true"] .accessibility-control.icon-play-video.isHidden {
  display: none;
}

.video-controls-wrapper[aria-pressed="false"] .accessibility-control.icon-pause-video {
  display: none;
}

.hero-animation-overlay.column > .video-container {
  position: relative;
}

.hero-animation-overlay.column > .video-container > .video-controls-wrapper{
  right: 15px;
}

.icon.icon-adobe-express-logo {
  width: initial;
  height: 30px;
  padding: 1rem 0 1rem;
}

.section.display-none {
  display: none;
  height: 0px;
}

main .section.zero-margin:not([data-padding='none']) .content:first-child {
  padding-top: 0px;
}

/* ===== EXPRESS TYPOGRAPHY CLASSES (ax- namespace) ===== */
/* Based on Figma design system values - matches Milo's consonant typography pattern */

/* Express Heading Classes */
.ax-heading-xxxl,
.ax-heading-xxl,
.ax-heading-xl,
.ax-heading-l,
.ax-heading-m,
.ax-heading-s,
.ax-heading-xs,
.ax-heading-xxs {
  margin: 0;
  font-weight: var(--ax-heading-weight);
  font-family: var(--body-font-family);
}

.ax-heading-xxxl {
  font-size: var(--ax-heading-xxxl-size);
  line-height: var(--ax-heading-xxxl-lh);
}

.ax-heading-xxl {
  font-size: var(--ax-heading-xxl-size);
  line-height: var(--ax-heading-xxl-lh);
}

.ax-heading-xl {
  font-size: var(--ax-heading-xl-size);
  line-height: var(--ax-heading-xl-lh);
}

.ax-heading-l {
  font-size: var(--ax-heading-l-size);
  line-height: var(--ax-heading-l-lh);
}

.ax-heading-m {
  font-size: var(--ax-heading-m-size);
  line-height: var(--ax-heading-m-lh);
}

.ax-heading-s {
  font-size: var(--ax-heading-s-size);
  line-height: var(--ax-heading-s-lh);
}

.ax-heading-xs {
  font-size: var(--ax-heading-xs-size);
  line-height: var(--ax-heading-xs-lh);
}

.ax-heading-xxs {
  font-size: var(--ax-heading-xxs-size);
  line-height: var(--ax-heading-xxs-lh);
}

/* Express Body Classes */
.ax-body-xxl,
.ax-body-xl,
.ax-body-l,
.ax-body-m,
.ax-body-s,
.ax-body-xs,
.ax-body-xxs {
  margin: 0;
  font-family: var(--body-font-family);
  font-weight: var(--ax-body-weight);
}

.ax-body-xxl {
  font-size: var(--ax-body-xxl-size);
  line-height: var(--ax-body-xxl-lh);
}

.ax-body-xl {
  font-size: var(--ax-body-xl-size);
  line-height: var(--ax-body-xl-lh);
}

.ax-body-l {
  font-size: var(--ax-body-l-size);
  line-height: var(--ax-body-l-lh);
}

.ax-body-m {
  font-size: var(--ax-body-m-size);
  line-height: var(--ax-body-m-lh);
}

.ax-body-s {
  font-size: var(--ax-body-s-size);
  line-height: var(--ax-body-s-lh);
}

.ax-body-xs {
  font-size: var(--ax-body-xs-size);
  line-height: var(--ax-body-xs-lh);
}

.ax-body-xxs {
  font-size: var(--ax-body-xxs-size);
  line-height: var(--ax-body-xxs-lh);
}

/* Express Body Bold Classes */
.ax-body-xxl-bold,
.ax-body-xl-bold,
.ax-body-l-bold,
.ax-body-m-bold,
.ax-body-s-bold,
.ax-body-xs-bold,
.ax-body-xxs-bold {
  margin: 0;
  font-family: var(--body-font-family);
  font-weight: var(--ax-body-weight-bold);
}

.ax-body-xxl-bold {
  font-size: var(--ax-body-xxl-size);
  line-height: var(--ax-body-xxl-lh);
}

.ax-body-xl-bold {
  font-size: var(--ax-body-xl-size);
  line-height: var(--ax-body-xl-lh);
}

.ax-body-l-bold {
  font-size: var(--ax-body-l-size);
  line-height: var(--ax-body-l-lh);
}

.ax-body-m-bold {
  font-size: var(--ax-body-m-size);
  line-height: var(--ax-body-m-lh);
}

.ax-body-s-bold {
  font-size: var(--ax-body-s-size);
  line-height: var(--ax-body-s-lh);
}

.ax-body-xs-bold {
  font-size: var(--ax-body-xs-size);
  line-height: var(--ax-body-xs-lh);
}

.ax-body-xxs-bold {
  font-size: var(--ax-body-xxs-size);
  line-height: var(--ax-body-xxs-lh);
}

/* Express Detail Classes */
.ax-detail-xl,
.ax-detail-l,
.ax-detail-m,
.ax-detail-s {
  margin: 0;
  font-family: var(--body-font-family);
  font-weight: var(--ax-detail-weight);
  text-transform: var(--ax-detail-transform);
}

.ax-detail-xl {
  font-size: var(--ax-detail-xl-size);
  line-height: var(--ax-detail-xl-lh);
}

.ax-detail-l {
  font-size: var(--ax-detail-l-size);
  line-height: var(--ax-detail-l-lh);
}

.ax-detail-m {
  font-size: var(--ax-detail-m-size);
  line-height: var(--ax-detail-m-lh);
}

.ax-detail-s {
  font-size: var(--ax-detail-s-size);
  line-height: var(--ax-detail-s-lh);
}<|MERGE_RESOLUTION|>--- conflicted
+++ resolved
@@ -196,10 +196,7 @@
 
   --color-dark-gray: #505050;
   --color-default-font: #131313;
-<<<<<<< HEAD
-=======
   --color-light-gray-2: #e1e1e1;
->>>>>>> d022b9a5
 }
 
 @media (min-width: 600px) {
