/* default content */

@font-face {
  font-family: 'Trebuchet MS';
  size-adjust: 90%;
  src: local('Trebuchet MS'), local('TrebuchetMS');
}

:root {
  --color-white: #fff;
  --color-light-gray: #E9E9E9;
  --color-gray-100: #f8f8f8;
  --color-gray-150: #f3f3f3;
  --color-gray-200: #e8e8e8;
  --color-gray-300: #d4d4d4;
  --color-gray-300-variant: #dadada;
  --color-gray-400: #b6b6b6;
  --color-gray-400-variant: #C6C6C6;
  --color-gray-500: #909090;
  --color-gray-600: #686868;
  --color-gray-700: #444;
  --color-gray-700-variant: #464646;
  --color-gray-800: #242424;
<<<<<<< HEAD
  --color-gray-800-variant: #292929;
=======
  --color-gray-900: #222;
>>>>>>> 429b1d5c
  --color-blue-600: #0066CC;
  --color-black: #000;
  --color-content-neutral: #222222;
  --color-brand-title: #000b1d;
  --color-info-accent: #5c5ce0;
  --color-info-accent-hover: #4646c6;
  --color-info-accent-down: #3d3db4;
  --color-info-accent-reverse: #eeeefc;
  --color-info-accent-reverse-down: #e6e6f4;
  --color-info-accent-light: #dedef9;
  --color-info-primary: #242424;
  --color-info-primary-hover: #090909;
  --color-info-primary-down: #000;
  --color-info-secondary: #e8e8e8;
  --color-info-secondary-hover: #d4d4d4;
  --color-info-secondary-down: #cdcdcd;
  --color-info-premium: #ebcf2d;
  --gradient-highlight-vertical: linear-gradient(15deg, #7c84fc, #ff4dd2);
  --gradient-highlight-horizontal: linear-gradient(90deg, #ff4dd2, #7c84fc);
  --gradient-highlight-diagonal: linear-gradient(45deg, #7c84fc, #ff4dd2);
  --palette-indigo-200: #E0E2FF;
  --palette-indigo-1000: #4046CA;
  --palette-gray-200: #E6E6E6;
  --background-positive-default: #007A4D;

  /* new styles with similar names and shades */
  --color-background-accent-default: #5258E4;
  --color-background-accent-hover: #4046CA;
  --color-background-accent-down: #3236A8;
  --color-background-accent-focus: var(--color-background-accent-hover);

  /* body */
  --body-background-color: var(--color-white);
  --body-alt-background-color: var(--color-gray-200);
  --body-font-family: 'adobe-clean', 'Adobe Clean', 'Trebuchet MS', sans-serif;
  --body-serif-font-family: 'adobe-clean-serif', 'Adobe Clean Serif', serif;
  --body-font-weight: normal;
  --body-color: var(--color-gray-800);
  --body-line-height: 1.5;
  --body-font-size-xxl: 1.5rem;
  /* 24px */
  --body-font-size-xl: 1.25rem;
  /* 20px */
  --body-font-size-l: 1.125rem;
  /* 18px */
  --body-font-size-m: 1rem;
  /* 16px */
  --body-font-size-s: 0.875rem;
  /* 14px */
  --body-font-size-xs: 0.75rem;
  /* 12px */
  /* headings */
  --heading-font-weight-medium: 700;
  --heading-font-weight: 800;
<<<<<<< HEAD
  --heading-font-weight-extra: 900;
=======
  --subheading-font-weight: 700;
>>>>>>> 429b1d5c
  --heading-color: var(--color-gray-800);
  --heading-line-height: 130%;
  --heading-font-size-xxxl: 5rem;
  /* 80px */
  --heading-font-size-xxl: 3.75rem;
  /* 60px */
  --heading-font-size-xl: 2.8125rem;
  /* 45px */
  --heading-font-size-l: 2.25rem;
  /* 36px */
  --heading-font-size-m: 1.75rem;
  /* 28px */
  --heading-font-size-s: 1.375rem;
  /* 22px */
  --heading-font-size-xs: 1.25rem;
  /* 20px */

  --block-sm-max-width: 375px;
  --block-md-max-width: 830px;
  --block-lg-max-width: 1024px;
  --block-wd-grid-max-width: 1520px;
  --block-wd-max-width: 1440px;

  /* Spacing */
  --spacing-100: 8px;
  --spacing-200: 12px;
  --spacing-300: 16px;
  --spacing-400: 24px;
  --spacing-500: 32px;
  --spacing-600: 40px;
  --spacing-700: 48px;
  --spacing-800: 64px;
  --spacing-900: 80px;
  --spacing-1000: 96px;

  --S2-Buttons-Gen-AI: linear-gradient(96deg, #D73220 0%, #D92361 33%, #7155FA 100%);
 
  --S2-Buttons-Premium: linear-gradient(95.85deg, #b539c8, #7155fa 66%, #3b63fb);
  --S2-Buttons-Premium-Hover: linear-gradient(96deg, #9C28AF 0%, #6338EE 66%, #274DEA 100%);
  --S2-Buttons-Premium-Down: linear-gradient(96deg, #871B9A 0%, #5424DB 66%, #1D3ECF 100%);
  /* current ax-grid system */
  --ax-grid-margin: 20px;
  --ax-grid-gutter: 8px;
  --ax-grid-container-width: 100%;
  --ax-grid-column-width: calc((var(--ax-grid-container-width) - var(--ax-grid-gutter) * 11) / 12);
  --ax-grid-1-col-width: calc(var(--ax-grid-column-width) * 1 + var(--ax-grid-gutter) * 0);
  --ax-grid-2-col-width: calc(var(--ax-grid-column-width) * 2 + var(--ax-grid-gutter) * 1);
  --ax-grid-3-col-width: calc(var(--ax-grid-column-width) * 3 + var(--ax-grid-gutter) * 2);
  --ax-grid-4-col-width: calc(var(--ax-grid-column-width) * 4 + var(--ax-grid-gutter) * 3);
  --ax-grid-5-col-width: calc(var(--ax-grid-column-width) * 5 + var(--ax-grid-gutter) * 4);
  --ax-grid-6-col-width: calc(var(--ax-grid-column-width) * 6 + var(--ax-grid-gutter) * 5);
  --ax-grid-7-col-width: calc(var(--ax-grid-column-width) * 7 + var(--ax-grid-gutter) * 6);
  --ax-grid-8-col-width: calc(var(--ax-grid-column-width) * 8 + var(--ax-grid-gutter) * 7);
  --ax-grid-9-col-width: calc(var(--ax-grid-column-width) * 9 + var(--ax-grid-gutter) * 8);
  --ax-grid-10-col-width: calc(var(--ax-grid-column-width) * 10 + var(--ax-grid-gutter) * 9);
  --ax-grid-11-col-width: calc(var(--ax-grid-column-width) * 11 + var(--ax-grid-gutter) * 10);
  --ax-grid-12-col-width: calc(var(--ax-grid-column-width) * 12 + var(--ax-grid-gutter) * 11);
}

@media (min-width: 600px) {
  :root {
    --ax-grid-margin: 32px;
    --ax-grid-gutter: 16px;
  }
}

@media (min-width: 1200px) {
  :root {
    --ax-grid-margin: 40px;
    --ax-grid-gutter: 24px;
  }
}

@media (min-width: 1680px) {
  :root {
    --ax-grid-container-width: min(1600px, 100%);
  }
}

@media (min-width: 900px) {
  :root {
    --heading-font-size-xxxl: 3.75rem;
    /* 60px */
  }
}

@media (min-width: 1200px) {
  :root {
    --heading-font-size-xxxl: 2.8125rem;
    /* 45px */
  }
}

body {
  background-color: var(--body-background-color);
}

body[data-device="mobile"] {

  main h1,
  main h2,
  main h3,
  main h4,
  main h5,
  main h6 {
    hyphens: none;
    overflow-wrap: break-word;
    word-wrap: break-word;
  }

  &.no-scroll {
    overflow-y: hidden;
    touch-action: none;
  }
}

:root:lang(ja) {
  --body-font-family: adobe-clean-han-japanese, 'Adobe Clean', adobe-clean,
    'Trebuchet MS', sans-serif;
}

:is(p):lang(ja) {
  line-break: normal;
}

/* floating-cta main CTA suppression */
body[data-device="mobile"] main .floating-button-wrapper[data-audience="mobile"][data-section-status="loaded"] .same-fcta {
  display: block;
}

/* gnav */
body>header {
  box-sizing: content-box;
  padding-bottom: 0;
  background-repeat: no-repeat;
  background-size: auto 32px;
  background-position: bottom 24px center;
  position: relative;
  background-color: #fff;
}

main {
  font-family: var(--body-font-family);
  font-size: var(--body-font-size-m);
  color: var(--body-color);
  overflow-x: clip;
  -webkit-font-smoothing: initial;
  line-height: initial;
}

main .section:not([data-padding='none']):not(.xxxl-spacing-static,
  .xxl-spacing-static,
  .xl-spacing-static,
  .xxxl-spacing,
  .xxl-spacing,
  .xl-spacing,
  .l-spacing,
  .m-spacing,
  .s-spacing,
  .xs-spacing,
  .xxs-spacing)>.content:first-child {
  padding-top: 60px;
}

main .content h2 {
  margin-top: 80px;
}

main ol,
main ul {
  text-align: left;
}

main a,
main a:hover,
main u {
  text-decoration: none;
}

main video {
  max-width: 100%;
}

main a.button:any-link,
main a.con-button:any-link {
  text-decoration: none;
  border-radius: 18px;
  padding: 5px 1.2em 6px;
  text-align: center;
  font-size: var(--body-font-size-s);
  font-style: normal;
  font-weight: 600;
  line-height: var(--body-line-height);
  cursor: pointer;
  transition: background-color 0.3s, color 0.3s, border 0.3s;
  border-width: 2px;
  border-style: solid;
  margin: 10px;
  overflow: hidden;
  text-overflow: ellipsis;
  display: inline-block;
  min-height: initial;
}

main svg.icon-milo,
main img.icon-milo {
  top: 0.15em !important;
}


.text-block .foreground>.cta-container .body-m.action-area a {
  margin: unset;
}


main a.con-button.button-l:any-link,
main a.con-button.l-button:any-link,
main .button-l a.con-button:any-link,
main .l-button a.con-button:any-link {
  border-radius: 999px;
  padding: 5px 1.2em 6px;
  font-size: var(--body-font-size-s);
}

main a.button.large:any-link,
main a.con-button.large:any-link,
main a.con-button.button-xl:any-link,
main a.con-button.xl-button:any-link,
main .button-xl a.con-button:any-link,
main .xl-button a.con-button:any-link {
  padding: 10px 1.5em;
  border-radius: 22px;
  font-size: var(--body-font-size-s);
  line-height: var(--body-line-height);
}

main a.button.xlarge:any-link,
main a.con-button.xlarge:any-link,
main a.con-button.button-xxl:any-link,
main a.con-button.xxl-button:any-link,
main .button-xxl a.con-button:any-link,
main .xxl-button a.con-button:any-link {
  padding: 13px 1.5em 14px;
  border-radius: 999px;
  font-size: var(--body-font-size-m);
  line-height: var(--body-line-height);
}

main a.button.small:any-link,
main a.con-button.small:any-link,
main .small a.con-button:any-link {
  padding: 4px 1em;
  border-radius: 15px;
  font-size: var(--body-font-size-xs);
}

main a.button:any-link,
main a.button.accent:any-link,
main a.con-button.blue:any-link,
main .dark a.con-button.blue:any-link,
main a.button.primaryCTA:any-link {
  color: var(--color-white);
  background-color: var(--color-info-accent);
  border-color: var(--color-info-accent);
}

main a.button:any-link:hover,
main a.button.accent:any-link:hover,
main a.con-button.blue:any-link:hover,
main .dark a.con-button.blue:any-link:hover,
main a.button.primaryCTA:any-link:hover {
  background-color: var(--color-info-accent-hover);
  border-color: var(--color-info-accent-hover);
}

main a.button:any-link:active,
main a.button.accent:any-link:active,
main a.con-button.blue:any-link:active,
main .dark a.con-button.blue:any-link:active,
main a.button.primaryCTA:any-link:active {
  background-color: var(--color-info-accent-down);
  border-color: var(--color-info-accent-down);
}

main a.button:focus,
main a.button.accent:focus,
main a.con-button.blue:focus,
main .dark a.con-button.blue:focus,
main a.button.primaryCTA:focus {
  background-color: var(--color-info-accent-hover);
  border-color: var(--color-info-accent-hover);
  color: var(--color-white);
  outline: none;
  box-shadow: 0 0 0 2px var(--color-white),
    0 0 0 4px var(--color-info-accent-hover);
}

main a.button.primary:any-link,
main .dark a.con-button.outline:any-link {
  color: var(--color-white);
  background-color: var(--color-info-primary);
  border-color: var(--color-info-primary);
}

main a.button.primary:any-link:hover,
main a.con-button.outline:any-link:hover {
  background-color: var(--color-info-primary-hover);
  border-color: var(--color-info-primary-hover);
}

main a.button.primary:any-link:active,
main a.con-button.outline:any-link:active {
  background-color: var(--color-info-primary-down);
  border-color: var(--color-info-primary-down);
}

main a.button.primary:focus,
main a.button.primary.reverse:focus {
  background-color: var(--color-info-primary-hover);
  border-color: var(--color-info-primary-hover);
  color: var(--color-white);
}

main a.button.secondary:any-link {
  color: var(--color-black);
  background-color: var(--color-info-secondary);
  border-color: var(--color-info-secondary);
}

main a.button.secondary:any-link:hover {
  background-color: var(--color-info-secondary-hover);
  border-color: var(--color-info-secondary-hover);
}

main a.button.secondary:any-link:active {
  background-color: var(--color-info-secondary-down);
  border-color: var(--color-info-secondary-down);
}

main a.button.secondary:focus {
  background-color: var(--color-gray-700);
  border-color: var(--color-gray-500);
  color: var(--color-white);
}

main a.button.reverse:any-link,
main a.con-button.outline:any-link {
  color: var(--color-black);
  background-color: var(--color-white);
}

main a.button.reverse:any-link:hover,
main a.con-button.outline:any-link:hover {
  background-color: var(--color-info-secondary-hover);
}

main a.button.reverse:any-link:active,
main a.con-button.outline:any-link:active {
  background-color: var(--color-info-secondary-down);
}

main a.button.reverse:focus,
main a.button.reverse.accent:any-link:focus,
main a.button.reverse.primaryCTA:any-link:focus {
  background-color: var(--color-info-accent-hover);
  border-color: var(--color-info-accent-hover);
  color: var(--color-white);
}

main a.button.reverse.accent:any-link,
main a.button.reverse.primaryCTA:any-link {
  color: var(--color-info-accent);
}

main a.button.reverse.accent:any-link:hover,
main a.button.reverse.primaryCTA:any-link:hover {
  background-color: var(--color-info-accent-reverse);
}

main a.button.reverse.accent:any-link:active,
main a.button.reverse.primaryCTA:any-link:active {
  background-color: var(--color-info-accent-reverse-down);
}

main a.button.dark:any-link,
main a.con-button.dark:any-link {
  color: var(--color-black);
  background-color: var(--color-white);
  border-color: var(--color-white);
}

main a.button.dark:any-link:hover,
main a.con-button.dark:any-link:hover {
  color: var(--color-black);
  background-color: var(--color-gray-100);
  border-color: var(--color-gray-100);
}

main a.button.dark:any-link:active,
main a.con-button.dark:any-link:active {
  color: var(--color-black);
  background-color: var(--color-gray-200);
  border-color: var(--color-gray-200);
}

main a.button.dark:any-link:focus {
  box-shadow: 0 0 0 2px var(--color-info-accent), 0 0 0 4px var(--color-white);
}

main a.con-button.outline:any-link:focus {
  background-color: var(--color-info-primary-hover);
  border-color: var(--color-info-primary-hover);
  color: var(--color-white);
  box-shadow: 0 0 0 2px var(--color-white),
    0 0 0 4px var(--color-info-accent-hover);
}

main a.con-button.outline:any-link:active {
  background-color: var(--color-info-secondary-hover);
  box-shadow: 0 0 0 2px var(--color-white),
    0 0 0 4px var(--color-info-accent-hover);
}

main a.button.dark.reverse:any-link,
main .dark a.con-button.outline:any-link {
  color: var(--color-white);
  background-color: transparent;
  border-color: var(--color-white);
}

main a.button.dark.reverse:any-link:hover,
main .dark a.con-button.outline:any-link:hover {
  color: var(--color-white);
  background-color: rgba(0, 0, 0, 0.1);
  border-color: var(--color-gray-100);
}

main a.button.dark.reverse:any-link:active,
main .dark a.con-button.outline:any-link:active {
  color: var(--color-white);
  background-color: rgba(0, 0, 0, 0.2);
  border-color: var(--color-gray-200);
}

main a.button.dark.reverse:any-link:focus,
main .dark a.con-button.outline:any-link:focus {
  background-color: var(--color-white);
  border-color: var(--color-white);
  color: var(--color-info-accent-hover);
}

main a.button.wide,
main a.con-button.wide {
  display: block;
}


main a.button.gradient:any-link {
  color: var(--color-white);
  border-color: transparent;
  background: var(--S2-Buttons-Premium);
  background-size: 400% 400%;
  transition: background-color 0.3s, color 0.3s, border 0.3s;
  -webkit-animation: buttonGradient 45s ease infinite;
  -moz-animation: buttonGradient 45s ease infinite;
  animation: buttonGradient 45s ease infinite;
  border: none;
}

main a.button.gradient:any-link:hover {
  background: var(--S2-Buttons-Premium-Hover);
}

main a.button.gradient:any-link:focus {
  outline: 2px solid var(--color-info-accent);
  outline-offset: 2px;
  background: var(--S2-Buttons-Premium);
}

main a.button.gradient:any-link:active {
  background: var(--S2-Buttons-Premium-Down);
}

main a.button.gradient.disabled:any-link {
  color: var(--color-gray-500);
  background: var(--color-gray-200);
  pointer-events: none;
}
 
main a.button>svg {
  float: left;
  display: inline;
  width: 20px;
  height: 20px;
  margin: 8px 8px 8px 0;
  fill: currentColor;
  color: currentColor;
}

main a.button>svg>use {
  fill: currentColor;
  color: currentColor;
}

main h1,
main h2,
main h3,
main h4,
main h5,
main h6 {
  font-weight: var(--heading-font-weight);
  line-height: var(--heading-line-height);
  -webkit-hyphens: auto;
  /* safari */
  hyphens: auto;
  margin-block-start: 0;
  margin-block-end: 0;
}

main h1 {
  font-size: var(--heading-font-size-xxl);
}

main h2 {
  font-size: var(--heading-font-size-l);
}

main h3 {
  font-size: var(--heading-font-size-m);
}

main h4,
main h5 {
  font-size: var(--heading-font-size-s);
}

main p {
  font-size: var(--body-font-size-xl);
  line-height: var(--body-line-height);
}

main a:any-link {
  color: var(--color-info-accent);
  font-weight: 600;
}

/* hero */
main .section#hero {
  color: var(--color-white);
  position: relative;
  padding: 120px 15px;
}

main #hero h1 {
  font-size: var(--heading-font-size-xl);
  line-height: var(--heading-line-height);
  text-align: center;
  margin: 0;
}

main #hero h2 {
  font-size: var(--body-font-size-xl);
  font-weight: var(--body-font-weight);
  margin: 32px;
}

main #hero h5 {
  font-size: var(--body-font-size-l);
  font-weight: var(--body-font-weight);
  margin: auto;
  margin-top: 32px;
}

main .icon {
  height: 1em;
  width: 1em;
  color: currentColor;
}

main #hero .icon {
  height: 2em;
  width: 2em;
}

#hero .icon.express-logo {
  width: initial;
  height: 30px;
  padding: 1rem 0 1rem;
}

main .icon.icon-cc-express-stacked,
main .columns .icon.icon-cc-express-stacked {
  width: unset;
  height: unset;
}

main .banner .icon.icon-facebook {
  fill: #1877f2;
}

main #hero .hero-bg {
  position: absolute;
  top: 0;
  bottom: 0;
  left: 0;
  right: 0;
  box-sizing: border-box;
  z-index: -1;
}

main #hero .hero-bg img {
  height: 100%;
  width: 100%;
  object-fit: cover;
}

main #hero>div {
  padding: 0;
  margin: auto;
}

main #hero a:any-link {
  color: currentColor;
}

main #hero a.button:any-link {
  text-shadow: none;
  padding: 10px 1.5em;
  border-radius: 22px;
}

main #hero p.button-container {
  margin-bottom: 0;
}

main .section p.legal-copy {
  font-size: var(--body-font-size-xs);
  line-height: 1.5;
}

/* make page : default content */
main .section.secondary {
  background-color: var(--color-gray-100);
}

main .section p.button-container,
main .section .content p.button-container {
  text-align: center;
  margin-top: 16px;
  margin-bottom: 0;
}

main .section #hero {
  color: initial;
}

/* jank protection for async blocks/sections */
main .pricing,
main .hero-animation {
  opacity: 0;
  height: 100vh;
  transition: opacity 100ms;
}

main .promotion.auto-promotion:not([data-block-status="loaded"]) {
  display: none;
}

/* free plan widget */
main .button-container.free-plan-container {
  position: relative;
  display: flex;
  flex-direction: column;
  align-items: center;
}

main .center .button-container.free-plan-container {
  justify-content: center;
}

main .center .free-plan-widget-placeholder,
main .fullscreen-marquee .free-plan-widget-placeholder {
  margin: auto;
}

main .button-container.free-plan-container.fixed {
  position: fixed;
  top: -8px;
  margin-top: 16px;
  z-index: 10;
}

main .button-container.free-plan-container a.button {
  max-height: 24px;
}

main .free-plan-widget {
  position: relative;
  box-sizing: border-box;
  background-color: var(--color-gray-100);
  border-radius: 20px;
  margin: 32px 0;
  padding: 16px 24px;
  width: fit-content;
  display: flex;
  flex-direction: column;
  font-size: var(--body-font-size-m);
  font-weight: 400;
  white-space: nowrap;
}

main .free-plan-widget .learn-more-button {
  position: absolute;
  display: flex;
  align-items: center;
  bottom: -32px;
  left: 50%;
  transform: translateX(-50%);
}

main .center .free-plan-widget {
  margin: 32px auto;
}

main .free-plan-widget .plan-widget-tag {
  display: flex;
  align-items: center;
}

main .free-plan-widget .plan-widget-tag img.icon.icon-checkmark {
  background-color: #33ab84;
  display: block;
  border-radius: 50%;
  height: 8px;
  width: 8px;
  padding: 3px;
  margin-right: 4px;
}

:lang(ja) main .section>.content {
  text-align: left;
  padding: 60px 20px 0;
}

:lang(ja) main .section>.content.center {
  text-align: center;
  padding: 60px 20px 0;
}

main .section>.content {
  text-align: center;
  max-width: 375px;
}

main .section .content p,
main .section p {
  margin: 32px 0;
}

main .section:not(.xxxl-spacing-static,
  .xxl-spacing-static,
  .xl-spacing-static,
  .xxxl-spacing,
  .xxl-spacing,
  .xl-spacing,
  .l-spacing,
  .m-spacing,
  .s-spacing,
  .xs-spacing,
  .xxs-spacing):last-of-type>.content:not(:has(+ .template-list-wrapper)) {
  padding-bottom: 40px;
}

div[data-block-status]:not(.pricing-cards-wrapper, .pricing-table-wrapper, .split-action-wrapper, .link-list-wrapper, .wayfinder, .ratings, .ribbon-banner, .content, .banner, .text, .hover-cards, .cta-cards) a.button.same-fcta,
div[data-block-status]:not(.pricing-cards-wrapper, .pricing-table-wrapper, .split-action-wrapper, .link-list-wrapper, .wayfinder, .ratings, .ribbon-banner, .content, .banner, .text, .hover-cards, .cta-cards) a.con-button.same-fcta,
#hero a.same-fcta {
  display: none;
}

/* Store icons */
main img.icon-apple-store,
main img.icon-google-store,
main img.icon-galaxy-store,
main img.icon-microsoft-store {
  height: 70px;
  width: auto;
  margin: 8px;
}

/* Lottie player default */
main .lottie {
  width: 32px;
  height: 32px;
}

/* Japanese font sizing styles */
main :lang(ja) h1.heading-long,
main :lang(ja) #hero h1.heading-long {
  font-size: var(--heading-font-size-xl);
}

main :lang(ja) h1.heading-very-long,
main :lang(ja) #hero h1.heading-very-long {
  font-size: var(--heading-font-size-l);
}

main :lang(ja) h1.heading-x-long,
main :lang(ja) #hero h1.heading-x-long {
  font-size: var(--heading-font-size-l);
}

main :lang(ja) h2.heading-long,
main :lang(ja) #hero h2.heading-long {
  font-size: var(--heading-font-size-l);
}

main :lang(ja) h2.heading-very-long,
main :lang(ja) #hero h2.heading-very-long {
  font-size: var(--heading-font-size-l);
}

main :lang(ja) h2.heading-x-long,
main :lang(ja) #hero h2.heading-x-long {
  font-size: var(--heading-font-size-m);
}

main .section.blog-content>.content *:is(h1, h2) {
  font-size: 32px;
}

main .section.blog-content>.content *:is(h1, h2, h3, h4, h5, h6),
main .section.blog-content>.content>p {
  margin-left: 20px;
  margin-right: 20px;
  text-align: left;
}

main .section.blog-content>.content>p {
  font-size: var(--body-font-size-m);
}

@media (min-width: 600px) {
  main h2 {
    font-size: var(--heading-font-size-l);
  }

  main h3 {
    font-size: var(--heading-font-size-l);
  }

  main h4 {
    font-size: var(--heading-font-size-m);
  }

  main h1+h5 {
    font-size: var(--body-font-size-xxl);
    font-weight: var(--body-font-weight);
    margin-top: 32px;
    margin-bottom: 16px;
  }

  main p {
    font-size: var(--body-font-size-l);
  }

  main #hero h5 {
    font-size: 22px;
    font-weight: 400;
    max-width: 672px;
    margin: auto;
    margin-top: 32px;
  }

  main #hero h2,
  main #hero p {
    font-size: var(--body-font-size-xl);
    line-height: var(--body-line-height);
    text-align: center;
    margin: 24px 15px 0;
  }

  main .section.blog-content>.content {
    max-width: 648px
  }

  main .section.blog-content.narrow>.content {
    max-width: 540px
  }

  main .section.blog-content>.content>p {
    font-size: var(--body-font-size-xl);
  }
}

@media (max-width: 600px) {

  main :lang(ja) h2.heading-long,
  :lang(ja) #hero h2.heading-long {
    font-size: var(--heading-font-size-l);
  }

  main :lang(ja) h2.heading-very-long,
  :lang(ja) #hero h2.heading-very-long {
    font-size: var(--heading-font-size-m);
  }

  main :lang(ja) h2.heading-x-long,
  :lang(ja) #hero h2.heading-x-long {
    font-size: var(--heading-font-size-m);
  }
}

@media (min-width: 900px) {
  main h5+main p {
    text-align: unset;
  }

  main #hero {
    padding-left: 50px;
    padding-right: 50px;
  }

  main #hero h2,
  main #hero p {
    font-size: var(--body-font-size-xxl);
    margin: 24px 50px 0;
  }

  main .button-container.free-plan-container {
    width: max-content;
  }

  main .fullscreen-marquee .button-container.free-plan-container {
    justify-content: center;
    width: auto;
    align-items: center;
  }

  main .button-container.free-plan-container a.button {
    margin: 0;
    display: flex;
    align-items: center;
    /* todo: investigate why */
    z-index: 4;
  }

  main .free-plan-widget .plan-widget-tag {
    text-align: left;
  }

  div[data-block-status]:not(.pricing-cards-wrapper, .pricing-table-wrapper, .split-action-wrapper, .link-list-wrapper, .wayfinder, .ratings, .text, .hover-cards, .cta-cards) a.button.same-fcta,
  div[data-block-status]:not(.pricing-cards-wrapper, .pricing-table-wrapper, .split-action-wrapper, .link-list-wrapper, .wayfinder, .ratings, .text, .hover-cards, .cta-cards) a.con-button.same-fcta {
    display: inline-block;
  }

  main .section>.content {
    max-width: 830px;
  }

  main .section.blog-content>.content *:is(h1, h2, h3, h4, h5, h6),
  main .section.blog-content>.content>p {
    margin-left: unset;
    margin-right: unset;
  }

  main .section.blog-content.narrow>.content {
    max-width: 875px
  }
}

@media (min-width: 1200px) {

  main h1,
  main h2,
  main h3,
  main h4,
  main h5,
  main h6 {
    -webkit-hyphens: unset;
    /* safari */
    hyphens: unset;
  }

  main .section h1 {
    font-size: var(--heading-font-size-l);
  }

  main #hero h1 {
    font-size: var(--heading-font-size-xxl);
    margin: 0;
  }

  main #hero .columns>div>div {
    margin: 8px;
  }

  main .button-container.free-plan-container {
    flex-direction: row;
    width: auto;
    justify-content: left;
  }

  main .center .button-container.free-plan-container {
    justify-content: unset;
    margin: 40px auto 0;
  }

  main .free-plan-widget {
    margin: 0 auto;
  }

  main .button-container.free-plan-container a.button+.free-plan-widget {
    margin-left: 24px;
  }

  main .button-container.free-plan-container .free-plan-widget {
    margin: 0;
  }

  main .button-container.free-plan-container.stacked {
    margin-top: 0;
    flex-wrap: wrap;
  }

  main .button-container.free-plan-container.stacked .free-plan-widget {
    margin-top: 24px;
    flex-direction: row;
  }

  main .button-container.free-plan-container.stacked .free-plan-widget>div {
    margin-right: 16px;
  }

  main .template-list-fourcols-container>div,
  main .template-list-horizontal-container>div {
    max-width: 1200px;
  }

  main .free-plan-bullet .free-plan-bullet-container,
  main .free-plan-widget-placeholder {
    max-width: 400px;
  }

  main .section>.content {
    max-width: var(--block-lg-max-width);
  }
}

main .section.long-form {
  max-width: var(--block-lg-max-width);
  margin: auto;
}

main .section.long-form.narrow {
  max-width: 850px;
  margin: 0 auto;
}

main .section.long-form .content {
  box-sizing: border-box;
  padding: 0 20px 60px;
  max-width: unset;
  /* Mobile: 12 columns */
  width: var(--ax-grid-12-col-width);
  margin: 0 auto;
}

main .section.long-form .content,
main .section.long-form .content p:not(.button-container, :has(.con-button)),
main .section.long-form .content h1,
main .section.long-form .content h2,
main .section.long-form .content h3,
main .section.long-form .content h4,
main .section.long-form .content h5,
main .section.long-form .content h6 {
  text-align: left;
  color: var(--color-gray-700);
}

main .section.long-form .content h2,
main .section.long-form .content h3,
main .section.long-form .content h4,
main .section.long-form .content h5,
main .section.long-form .content h6 {
  font-size: var(--heading-font-size-s);
}

main .section.long-form .content h1,
main .section.long-form .content h2,
main .section.long-form .content h3,
main .section.long-form .content h4 {
  margin-top: 0;
}

main .section.long-form .content:has(h1, h2, h3, h4) {
  padding-top: var(--spacing-800)
}

@media (min-width: 600px) {
  main .section.long-form .content {
    padding: 0 40px 60px;
    /* Tablet: 12 columns */
    width: var(--ax-grid-12-col-width);
    margin: 0 auto;
  }
}

@media (min-width: 1200px) {
  main .section.long-form .content {
    /* Desktop: 7 columns */
    width: var(--ax-grid-10-col-width);
    margin: 0 auto;
  }
}

/*Styles can be removed once we stop using block transpilations*/
main .marquee.transpiled p.action-area>span {
  display: flex;
  flex-direction: column;
  text-align: center;
}

main .marquee.transpiled p.action-area>span>a {
  margin: 0;
}

main .marquee.transpiled.small .text {
  order: 2;
}

main .marquee.transpiled.small .asset {
  order: 1;
}

main .marquee.transpiled .foreground .text h2 {
  font-weight: 700;
  text-transform: none;
  font-size: clamp(var(--heading-font-size-s), 3vw, var(--heading-font-size-l));
  margin: 0 0 8px 0;
}

@media screen and (min-width: 600px) {
  main .marquee.transpiled .foreground .text h2 {
    font-size: var(--heading-font-size-s);
  }

  main .marquee.transpiled .action-area {
    align-items: flex-start;
  }

  main .marquee.transpiled.small .text {
    order: 1;
  }

  main .marquee.transpiled.small .asset {
    order: 2;
  }
}

body:not(.blog) main #hero:not(:has(.hero-bg)) {
  color: var(--body-color);
  padding-top: 64px;
  padding-bottom: 0;
}

body:not(.blog) main #hero:not(:has(.hero-bg))+.section {
  padding-top: 0;
}

body:not(.blog) main #hero:not(:has(.hero-bg))>div {
  max-width: 1024px;
}

body:not(.blog) main #hero:not(:has(.hero-bg)) a.button:any-link {
  color: white;
}

body:not(.blog) main #hero:not(:has(.hero-bg)) a:any-link {
  color: black;
}

body:not(.blog) main #hero:not(:has(.hero-bg)) p {
  font-size: var(--body-font-size-s);
}


/* buttons */
@-webkit-keyframes buttonGradient {
  0% {
    background-position: 0% 50%;
  }

  50% {
    background-position: 100% 50%;
  }

  100% {
    background-position: 0% 50%;
  }
}

@-moz-keyframes buttonGradient {
  0% {
    background-position: 0% 50%;
  }

  50% {
    background-position: 100% 50%;
  }

  100% {
    background-position: 0% 50%;
  }
}

@keyframes buttonGradient {
  0% {
    background-position: 0% 50%;
  }

  50% {
    background-position: 100% 50%;
  }

  100% {
    background-position: 0% 50%;
  }
}

@-webkit-keyframes freePlanHighlight {
  0% {
    transform: translateX(0%);
  }

  100% {
    transform: translateX(-25%);
  }
}

@-moz-keyframes freePlanHighlight {
  0% {
    transform: translateX(0%);
  }

  100% {
    transform: translateX(-25%);
  }
}

@keyframes freePlanHighlight {
  0% {
    transform: translateX(0%);
  }

  100% {
    transform: translateX(-25%);
  }
}

/* marquee light xxl-button overrides */
.marquee.light.xxl-button .icon-area img {
  max-height: 30px;
  max-width: 39px;
}

.marquee.light.xxl-button h2 {
  font-size: var(--heading-font-size-xl);
  line-height: 58.5px;
}

.marquee.light.xxl-button .action-area a {
  margin: 0;
}

.marquee.light.xxl-button a:not(.con-button) {
  text-decoration: underline;
}

/* TODO: deprecated: util classes for current ax-grid system */
.ax-grid-container {
  margin-left: var(--ax-grid-margin);
  margin-right: var(--ax-grid-margin);
  box-sizing: border-box;
  display: flex;
  gap: var(--ax-grid-gutter);
  justify-content: center;
  flex-wrap: wrap;
}

/* video controls for accessibility */
.video-controls-wrapper {
  position: absolute;
  bottom: 15px;
  right: 35px;
  width: 32px;
  height: 32px;
  border-radius: 50%;
  background-color: var(--color-gray-700);
  display: flex;
  align-items: center;
  justify-content: center;
  cursor: pointer;
  transition: background-color 0.3s ease;
  z-index: 2;
}

.video-controls-wrapper:hover {
  background-color: var(--color-black);
}

.video-controls-wrapper:focus {
  outline: 2px solid #1473e6;
  outline-offset: 2px;
}

.video-controls-wrapper .icon {
  width: 24px;
  height: 24px;
  fill: var(--color-white);
}

.video-controls-wrapper[aria-pressed="true"] .accessibility-control.icon-play-video.isHidden {
  display: none;
}

.video-controls-wrapper[aria-pressed="false"] .accessibility-control.icon-pause-video {
  display: none;
}

.hero-animation-overlay.column > .video-container {
  position: relative;
}

.hero-animation-overlay.column > .video-container > .video-controls-wrapper{
  right: 15px;
}

.icon.icon-adobe-express-logo {
  width: initial;
  height: 30px;
  padding: 1rem 0 1rem;
}

.section.display-none {
  display: none;
  height: 0px;
}
<|MERGE_RESOLUTION|>--- conflicted
+++ resolved
@@ -21,11 +21,8 @@
   --color-gray-700: #444;
   --color-gray-700-variant: #464646;
   --color-gray-800: #242424;
-<<<<<<< HEAD
   --color-gray-800-variant: #292929;
-=======
   --color-gray-900: #222;
->>>>>>> 429b1d5c
   --color-blue-600: #0066CC;
   --color-black: #000;
   --color-content-neutral: #222222;
@@ -80,11 +77,8 @@
   /* headings */
   --heading-font-weight-medium: 700;
   --heading-font-weight: 800;
-<<<<<<< HEAD
   --heading-font-weight-extra: 900;
-=======
   --subheading-font-weight: 700;
->>>>>>> 429b1d5c
   --heading-color: var(--color-gray-800);
   --heading-line-height: 130%;
   --heading-font-size-xxxl: 5rem;
