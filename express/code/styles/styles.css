--- conflicted
+++ resolved
@@ -1359,20 +1359,6 @@
   text-decoration: underline;
 }
 
-<<<<<<< HEAD
-=======
-/* TODO: deprecated: util classes for current ax-grid system */
-.ax-grid-container {
-  margin-left: var(--ax-grid-margin);
-  margin-right: var(--ax-grid-margin);
-  box-sizing: border-box;
-  display: flex;
-  gap: var(--ax-grid-gutter);
-  justify-content: center;
-  flex-wrap: wrap;
-}
-
->>>>>>> c68930c2
 /* video controls for accessibility */
 .video-controls-wrapper {
   position: absolute;
