/* default content */

@font-face {
  font-family: 'Trebuchet MS';
  size-adjust: 90%;
  src: local('Trebuchet MS'), local('TrebuchetMS');
}

:root {
  --color-white: #fff;
  --color-gray-100: #f8f8f8;
  --color-gray-150: #f3f3f3;
  --color-gray-200: #e8e8e8;
  --color-gray-300: #d4d4d4;
  --color-gray-400: #b6b6b6;
  --color-gray-500: #909090;
  --color-gray-600: #686868;
  --color-gray-700: #444;
  --color-gray-800: #242424;
  --color-black: #000;
  --color-brand-title: #000b1d;
  --color-info-accent: #5c5ce0;
  --color-info-accent-hover: #4646c6;
  --color-info-accent-down: #3d3db4;
  --color-info-accent-reverse: #eeeefc;
  --color-info-accent-reverse-down: #e6e6f4;
  --color-info-accent-light: #dedef9;
  --color-info-primary: #242424;
  --color-info-primary-hover: #090909;
  --color-info-primary-down: #000;
  --color-info-secondary: #e8e8e8;
  --color-info-secondary-hover: #d4d4d4;
  --color-info-secondary-down: #cdcdcd;
  --color-info-premium: #ebcf2d;
  --gradient-highlight-vertical: linear-gradient(15deg, #7c84fc, #ff4dd2);
  --gradient-highlight-horizontal: linear-gradient(90deg, #ff4dd2, #7c84fc);
  --gradient-highlight-diagonal: linear-gradient(45deg, #7c84fc, #ff4dd2);

  /* header */
  --header-height: 65px;
  --breadcrumbs-height: 43px;
  --brand-header-height: 79px;

  /* body */
  --body-background-color: var(--color-white);
  --body-alt-background-color: var(--color-gray-200);
  --body-font-family: 'adobe-clean', 'Adobe Clean', 'Trebuchet MS', sans-serif;
  --body-serif-font-family: 'adobe-clean-serif', 'Adobe Clean Serif', serif;
  --body-font-weight: normal;
  --body-color: var(--color-gray-800);
  --body-line-height: 1.5;
  --body-font-size-xxl: 1.5rem;
  /* 24px */
  --body-font-size-xl: 1.25rem;
  /* 20px */
  --body-font-size-l: 1.125rem;
  /* 18px */
  --body-font-size-m: 1rem;
  /* 16px */
  --body-font-size-s: 0.875rem;
  /* 14px */
  --body-font-size-xs: 0.75rem;
  /* 12px */
  /* headings */
  --heading-font-weight: 800;
  --heading-color: var(--color-gray-800);
  --heading-line-height: 1.25;
  --heading-font-size-xxxl: 5rem;
  /* 80px */
  --heading-font-size-xxl: 3.75rem;
  /* 60px */
  --heading-font-size-xl: 2.8125rem;
  /* 45px */
  --heading-font-size-l: 2.25rem;
  /* 36px */
  --heading-font-size-m: 1.75rem;
  /* 28px */
  --heading-font-size-s: 1.375rem;
  /* 22px */

  --block-sm-max-width: 375px;
  --block-md-max-width: 830px;
  --block-lg-max-width: 1024px;
}

@media (min-width: 900px) {
  :root {
    --heading-font-size-xxxl: 3.75rem;
    /* 60px */
  }
}

@media (min-width: 1200px) {
  :root {
    --heading-font-size-xxxl: 2.8125rem;
    /* 45px */
  }
}

body {
  background-color: var(--body-background-color);
}

body[data-device="mobile"] {
  main h1, main h2, main h3, main h4, main h5, main h6 {
    hyphens: none;
    overflow-wrap: break-word;
    word-wrap: break-word;
  }

  &.no-scroll {
    overflow-y: hidden;
    touch-action: none;
  }
}

:root:lang(ja) {
  --body-font-family: adobe-clean-han-japanese, 'Adobe Clean', adobe-clean,
  'Trebuchet MS', sans-serif;
}

/* floating-cta main CTA suppression */
body[data-device="mobile"] main .floating-button-wrapper[data-audience="mobile"][data-section-status="loaded"] .same-fcta {
  display: block;
}

/* gnav */
body > header {
  box-sizing: content-box;
  padding-bottom: 0;
  background-repeat: no-repeat;
  background-size: auto 32px;
  background-position: bottom 24px center;
  position: relative;
  background-color: #fff;
}

main {
  font-family: var(--body-font-family);
  font-size: var(--body-font-size-m);
  color: var(--body-color);
  overflow-x: clip;
  -webkit-font-smoothing: initial;
  line-height: initial;
}

main .section:not([data-padding='none']) > .content:first-child {
  padding-top: 60px;
}

<<<<<<< HEAD
main .content:first-child h2 {
=======
.content h2 {
>>>>>>> 0ddae3ff
  margin-top: 80px;
}

main ol, main ul {
  text-align: left;
}

main a, main a:hover {
  text-decoration: none;
}

main video {
  max-width: 100%;
}

main a.button:any-link, main a.con-button:any-link {
  text-decoration: none;
  border-radius: 18px;
  padding: 5px 1.2em 6px;
  text-align: center;
  font-size: var(--body-font-size-s);
  font-style: normal;
  font-weight: 600;
  line-height: var(--body-line-height);
  cursor: pointer;
  transition: background-color 0.3s, color 0.3s, border 0.3s;
  border-width: 2px;
  border-style: solid;
  margin: 10px;
  overflow: hidden;
  text-overflow: ellipsis;
  display: inline-block;
  min-height: initial;
}

main svg.icon-milo, main img.icon-milo {
  top: 0.15em !important;
}


main a.con-button.button-l:any-link,
main a.con-button.l-button:any-link,
main .button-l a.con-button:any-link,
main .l-button a.con-button:any-link {
  border-radius: 999px;
  padding: 5px 1.2em 6px;
  font-size: var(--body-font-size-s);
}

main a.button.large:any-link,
main a.con-button.large:any-link,
main a.con-button.button-xl:any-link,
main a.con-button.xl-button:any-link,
main .button-xl a.con-button:any-link,
main .xl-button a.con-button:any-link {
  padding: 10px 1.5em;
  border-radius: 22px;
  font-size: var(--body-font-size-s);
  line-height: var(--body-line-height);
}

main a.button.xlarge:any-link,
main a.con-button.xlarge:any-link,
main a.con-button.button-xxl:any-link,
main a.con-button.xxl-button:any-link,
main .button-xxl a.con-button:any-link,
main .xxl-button a.con-button:any-link {
  padding: 13px 1.5em 14px;
  border-radius: 999px;
  font-size: var(--body-font-size-m);
  line-height: var(--body-line-height);
}

main a.button.small:any-link, main a.con-button.small:any-link, main .small a.con-button:any-link  {
  padding: 4px 1em;
  border-radius: 15px;
  font-size: var(--body-font-size-xs);
}

main a.button:any-link,
main a.button.accent:any-link,
main a.con-button.blue:any-link,
main .dark a.con-button.blue:any-link,
main a.button.primaryCTA:any-link {
  color: var(--color-white);
  background-color: var(--color-info-accent);
  border-color: var(--color-info-accent);
}

main a.button:any-link:hover,
main a.button.accent:any-link:hover,
main a.con-button.blue:any-link:hover,
main .dark a.con-button.blue:any-link:hover,
main a.button.primaryCTA:any-link:hover {
  background-color: var(--color-info-accent-hover);
  border-color: var(--color-info-accent-hover);
}

main a.button:any-link:active,
main a.button.accent:any-link:active,
main a.con-button.blue:any-link:active,
main .dark a.con-button.blue:any-link:active,
main a.button.primaryCTA:any-link:active {
  background-color: var(--color-info-accent-down);
  border-color: var(--color-info-accent-down);
}

main a.button:focus,
main a.button.accent:focus,
main a.con-button.blue:focus,
main .dark a.con-button.blue:focus,
main a.button.primaryCTA:focus {
  background-color: var(--color-info-accent-hover);
  border-color: var(--color-info-accent-hover);
  color: var(--color-white);
  outline: none;
  box-shadow: 0 0 0 2px var(--color-white),
  0 0 0 4px var(--color-info-accent-hover);
}

main a.button.primary:any-link, main .dark a.con-button.outline:any-link {
  color: var(--color-white);
  background-color: var(--color-info-primary);
  border-color: var(--color-info-primary);
}

main a.button.primary:any-link:hover, main a.con-button.outline:any-link:hover {
  background-color: var(--color-info-primary-hover);
  border-color: var(--color-info-primary-hover);
}

main a.button.primary:any-link:active, main a.con-button.outline:any-link:active {
  background-color: var(--color-info-primary-down);
  border-color: var(--color-info-primary-down);
}

main a.button.primary:focus,
main a.button.primary.reverse:focus {
  background-color: var(--color-info-primary-hover);
  border-color: var(--color-info-primary-hover);
  color: var(--color-white);
}

main a.button.secondary:any-link {
  color: var(--color-black);
  background-color: var(--color-info-secondary);
  border-color: var(--color-info-secondary);
}

main a.button.secondary:any-link:hover {
  background-color: var(--color-info-secondary-hover);
  border-color: var(--color-info-secondary-hover);
}

main a.button.secondary:any-link:active {
  background-color: var(--color-info-secondary-down);
  border-color: var(--color-info-secondary-down);
}

main a.button.secondary:focus{
  background-color: var(--color-gray-500);
  border-color: var(--color-gray-500);
  color: var(--color-white);
}

main a.button.reverse:any-link, main a.con-button.outline:any-link {
  color: var(--color-black);
  background-color: var(--color-white);
}

main a.button.reverse:any-link:hover, main a.con-button.outline:any-link:hover {
  background-color: var(--color-info-secondary-hover);
}

main a.button.reverse:any-link:active, main a.con-button.outline:any-link:active {
  background-color: var(--color-info-secondary-down);
}

main a.button.reverse:focus,
main a.button.reverse.accent:any-link:focus,
main a.button.reverse.primaryCTA:any-link:focus
{
  background-color: var(--color-info-accent-hover);
  border-color: var(--color-info-accent-hover);
  color: var(--color-white);
}

main a.button.reverse.accent:any-link,
main a.button.reverse.primaryCTA:any-link {
  color: var(--color-info-accent);
}

main a.button.reverse.accent:any-link:hover,
main a.button.reverse.primaryCTA:any-link:hover
{
  background-color: var(--color-info-accent-reverse);
}

main a.button.reverse.accent:any-link:active,
main a.button.reverse.primaryCTA:any-link:active {
  background-color: var(--color-info-accent-reverse-down);
}

main a.button.dark:any-link, main a.con-button.dark:any-link {
  color: var(--color-black);
  background-color: var(--color-white);
  border-color: var(--color-white);
}

main a.button.dark:any-link:hover, main a.con-button.dark:any-link:hover {
  color: var(--color-black);
  background-color: var(--color-gray-100);
  border-color: var(--color-gray-100);
}

main a.button.dark:any-link:active, main a.con-button.dark:any-link:active {
  color: var(--color-black);
  background-color: var(--color-gray-200);
  border-color: var(--color-gray-200);
}

main a.button.dark:any-link:focus {
  box-shadow: 0 0 0 2px var(--color-info-accent), 0 0 0 4px var(--color-white);
}

main a.con-button.outline:any-link:focus {
  background-color: var(--color-info-primary-hover);
  border-color: var(--color-info-primary-hover);
  color: var(--color-white);
  box-shadow: 0 0 0 2px var(--color-white),
  0 0 0 4px var(--color-info-accent-hover);
}

main a.con-button.outline:any-link:active {
  background-color: var(--color-info-secondary-hover);
  box-shadow: 0 0 0 2px var(--color-white),
  0 0 0 4px var(--color-info-accent-hover);
}

main a.button.dark.reverse:any-link, main .dark a.con-button.outline:any-link {
  color: var(--color-white);
  background-color: transparent;
  border-color: var(--color-white);
}

main a.button.dark.reverse:any-link:hover, main .dark a.con-button.outline:any-link:hover {
  color: var(--color-white);
  background-color: rgba(0, 0, 0, 0.1);
  border-color: var(--color-gray-100);
}

main a.button.dark.reverse:any-link:active, main .dark a.con-button.outline:any-link:active {
  color: var(--color-white);
  background-color: rgba(0, 0, 0, 0.2);
  border-color: var(--color-gray-200);
}

main a.button.dark.reverse:any-link:focus, main .dark a.con-button.outline:any-link:focus {
  background-color: var(--color-white);
  border-color: var(--color-white);
  color: var(--color-info-accent-hover);
}

main a.button.wide, main a.con-button.wide {
  display: block;
}

main a.button.gradient:any-link,
main a.button.gradient:any-link:hover,
main a.button.gradient:any-link:active,
main a.button.gradient:any-link:focus {
  color: var(--color-white);
  border-color: transparent;
  background: linear-gradient(
          320deg,
          #7c84f3,
          #ff4dd2,
          #ff993b,
          #ff4dd2,
          #7c84f3,
          #ff4dd2,
          #ff993b
  );
  background-size: 400% 400%;
  transition: background-color 0.3s, color 0.3s, border 0.3s;
  -webkit-animation: buttonGradient 45s ease infinite;
  -moz-animation: buttonGradient 45s ease infinite;
  animation: buttonGradient 45s ease infinite;
}

main a.button > svg {
  float: left;
  display: inline;
  width: 20px;
  height: 20px;
  margin: 8px 8px 8px 0;
  fill: currentColor;
  color: currentColor;
}

main a.button > svg > use {
  fill: currentColor;
  color: currentColor;
}

main h1,
main h2,
main h3,
main h4,
main h5,
main h6 {
  font-weight: var(--heading-font-weight);
  line-height: var(--heading-line-height);
  -webkit-hyphens: auto; /* safari */
  hyphens: auto;
  margin-block-start: 0;
  margin-block-end: 0;
}

main h1 {
  font-size: var(--heading-font-size-xxl);
}

main h2 {
  font-size: var(--heading-font-size-l);
}

main h3 {
  font-size: var(--heading-font-size-m);
}

main h4,
main h5 {
  font-size: var(--heading-font-size-s);
}

main p {
  font-size: var(--body-font-size-xl);
  line-height: var(--body-line-height);
}

main a:any-link {
  color: var(--color-info-accent);
  font-weight: 600;
}

/* hero */
main .section#hero {
  color: var(--color-white);
  position: relative;
  padding: 120px 15px;
}

main #hero h1 {
  font-size: var(--heading-font-size-xl);
  line-height: var(--heading-line-height);
  text-align: center;
  margin: 0;
}

main #hero h2 {
  font-size: var(--body-font-size-xl);
  font-weight: var(--body-font-weight);
  margin: 32px;
}

main #hero h5 {
  font-size: var(--body-font-size-l);
  font-weight: var(--body-font-weight);
  margin: auto;
  margin-top: 32px;
}

main .icon {
  height: 1em;
  width: 1em;
  color: currentColor;
}

main #hero .icon {
  height: 2em;
  width: 2em;
}

main .icon.icon-cc-express-stacked,
main .columns .icon.icon-cc-express-stacked {
  width: unset;
  height: unset;
}

main .banner .icon.icon-facebook {
  fill: #1877f2;
}

main #hero .hero-bg {
  position: absolute;
  top: 0;
  bottom: 0;
  left: 0;
  right: 0;
  box-sizing: border-box;
  z-index: -1;
}

main #hero .hero-bg img {
  height: 100%;
  width: 100%;
  object-fit: cover;
}

main #hero > div {
  padding: 0;
  margin: auto;
}

main #hero a:any-link {
  color: currentColor;
}

main #hero a.button:any-link {
  text-shadow: none;
  padding: 10px 1.5em;
  border-radius: 22px;
}

main #hero p.button-container {
  margin-bottom: 0;
}

main .section p.legal-copy {
  font-size: var(--body-font-size-xs);
  line-height: 1.5;
}

/* make page : default content */
main .section.secondary {
  background-color: var(--color-gray-100);
}

main .section p.button-container, main .section .content p.button-container {
  text-align: center;
  margin-top: 16px;
  margin-bottom: 0;
}

main .section #hero {
  color: initial;
}

/* jank protection for async blocks/sections */
main .pricing,
main .hero-animation {
  opacity: 0;
  height: 100vh;
  transition: opacity 100ms;
}

/* free plan widget */
main .button-container.free-plan-container {
  position: relative;
  display: flex;
  flex-direction: column;
  align-items: center;
}

main .center .button-container.free-plan-container {
  justify-content: center;
}

main .center .free-plan-widget-placeholder,
main .fullscreen-marquee .free-plan-widget-placeholder {
  margin: auto;
}

main .button-container.free-plan-container.fixed {
  position: fixed;
  top: -8px;
  margin-top: 16px;
  z-index: 10;
}

main .button-container.free-plan-container a.button {
  max-height: 24px;
}

main .free-plan-widget {
  position: relative;
  box-sizing: border-box;
  background-color: var(--color-gray-100);
  border-radius: 20px;
  margin: 32px 0;
  padding: 16px 24px;
  width: fit-content;
  display: flex;
  flex-direction: column;
  font-size: var(--body-font-size-m);
  font-weight: 400;
  white-space: nowrap;
}

main .free-plan-widget .learn-more-button {
  position: absolute;
  display: flex;
  align-items: center;
  bottom: -32px;
  left: 50%;
  transform: translateX(-50%);
}

main .center .free-plan-widget {
  margin: 32px auto;
}

main .free-plan-widget .plan-widget-tag {
  display: flex;
  align-items: center;
}

main .free-plan-widget .plan-widget-tag img.icon.icon-checkmark {
  background-color: #33ab84;
  display: block;
  border-radius: 50%;
  height: 8px;
  width: 8px;
  padding: 3px;
  margin-right: 4px;
}

main .section > .content {
  text-align: center;
  max-width: 375px;
}

main .section .content p, main .section p {
  margin: 32px 0;
}

main .section:last-of-type>.content:not(:has(+ .template-list-wrapper)) {
  padding-bottom: 40px;
}

main .section > div:not(.pricing-cards-wrapper, .pricing-table-wrapper, .split-action-wrapper, .link-list-wrapper, .wayfinder, .ratings, .ribbon-banner) a.button.same-fcta,
main .section > div:not(.pricing-cards-wrapper, .pricing-table-wrapper, .split-action-wrapper, .link-list-wrapper, .wayfinder, .ratings, .ribbon-banner) a.con-button.same-fcta,
#hero a.same-fcta {
  display: none;
}

/* Store icons */
main  img.icon-apple-store,
main  img.icon-google-store,
main  img.icon-galaxy-store,
main  img.icon-microsoft-store {
  height: 70px;
  width: auto;
  margin: 8px;
}

/* Lottie player default */
main .lottie {
  width: 32px;
  height: 32px;
}

/* Japanese font sizing styles */
main :lang(ja) h1.heading-long, main :lang(ja) #hero h1.heading-long {
  font-size: var(--heading-font-size-xl);
}

main :lang(ja) h1.heading-very-long, main :lang(ja) #hero h1.heading-very-long {
  font-size: var(--heading-font-size-l);
}

main :lang(ja) h1.heading-x-long, main :lang(ja) #hero h1.heading-x-long {
  font-size: var(--heading-font-size-l);
}

main :lang(ja) h2.heading-long, main :lang(ja) #hero h2.heading-long {
  font-size: var(--heading-font-size-l);
}

main :lang(ja) h2.heading-very-long, main :lang(ja) #hero h2.heading-very-long {
  font-size: var(--heading-font-size-l);
}

main :lang(ja) h2.heading-x-long, main :lang(ja) #hero h2.heading-x-long {
  font-size: var(--heading-font-size-m);
}

@media (min-width: 600px) {
  main h2 {
    font-size: var(--heading-font-size-l);
  }

  main h3 {
    font-size: var(--heading-font-size-l);
  }

  main h4 {
    font-size: var(--heading-font-size-m);
  }

  main h1 + h5 {
    font-size: var(--body-font-size-xxl);
    font-weight: var(--body-font-weight);
    margin-top: 32px;
    margin-bottom: 16px;
  }

  main p {
    font-size: var(--body-font-size-l);
  }

  main #hero h5 {
    font-size: 22px;
    font-weight: 400;
    max-width: 672px;
    margin: auto;
    margin-top: 32px;
  }

  main #hero h2,
  main #hero p {
    font-size: var(--body-font-size-xl);
    line-height: var(--body-line-height);
    text-align: center;
    margin: 24px 15px 0;
  }

  main :lang(ja) h2.heading-long, :lang(ja) #hero h2.heading-long {
    font-size: var(--heading-font-size-l);
  }

  main :lang(ja) h2.heading-very-long, :lang(ja) #hero h2.heading-very-long {
    font-size: var(--heading-font-size-m);
  }

  main :lang(ja) h2.heading-x-long, :lang(ja) #hero h2.heading-x-long {
    font-size: var(--heading-font-size-m);
  }
}

@media (min-width: 900px) {
  main h5 + main p {
    text-align: unset;
  }

  main #hero {
    padding-left: 50px;
    padding-right: 50px;
  }

  main #hero h2,
  main #hero p {
    font-size: var(--body-font-size-xxl);
    margin: 24px 50px 0;
  }

  main .button-container.free-plan-container {
    width: max-content;
  }

  main .fullscreen-marquee .button-container.free-plan-container {
    justify-content: center;
    width: auto;
    align-items: center;
  }

  main .button-container.free-plan-container a.button {
    margin: 0;
    display: flex;
    align-items: center;
    /* todo: investigate why */
    z-index: 4;
  }

  main .free-plan-widget .plan-widget-tag {
    text-align: left;
  }

  main .section > div:not(.pricing-cards-wrapper, .pricing-table-wrapper, .split-action-wrapper, .link-list-wrapper, .wayfinder, .ratings) a.button.same-fcta,
  main .section > div:not(.pricing-cards-wrapper, .pricing-table-wrapper, .split-action-wrapper, .link-list-wrapper, .wayfinder, .ratings) a.con-button.same-fcta {
    display: inline-block;
  }

  main .section > .content {
    max-width: 830px;
  }
}

@media (min-width: 1200px) {
  main h1,
  main h2,
  main h3,
  main h4,
  main h5,
  main h6 {
    -webkit-hyphens: unset; /* safari */
    hyphens: unset;
  }

  main .section h1 {
    font-size: var(--heading-font-size-l);
  }

  main #hero h1 {
    font-size: var(--heading-font-size-xxl);
    margin: 0;
  }

  main #hero .columns > div > div {
    margin: 8px;
  }

  main .button-container.free-plan-container {
    flex-direction: row;
    width: auto;
    justify-content: left;
  }

  main .center .button-container.free-plan-container {
    justify-content: unset;
    margin: 40px auto 0;
  }

  main .free-plan-widget {
    margin: 0 auto;
  }

  main .button-container.free-plan-container a.button + .free-plan-widget {
    margin-left: 24px;
  }

  main .button-container.free-plan-container .free-plan-widget {
    margin: 0;
  }

  main .button-container.free-plan-container.stacked {
    margin-top: 0;
    flex-wrap: wrap;
  }

  main .button-container.free-plan-container.stacked .free-plan-widget {
    margin-top: 24px;
    flex-direction: row;
  }

  main .button-container.free-plan-container.stacked .free-plan-widget > div {
    margin-right: 16px;
  }

  main .template-list-fourcols-container > div,
  main .template-list-horizontal-container > div {
    max-width: 1200px;
  }

  main .free-plan-bullet .free-plan-bullet-container,
  main .free-plan-widget-placeholder {
    max-width: 400px;
  }

  main .section > .content {
    max-width: 1024px;
  }
}

/* long-form section: left-align text */
main .section.long-form.narrow {
  max-width: 850px;
  margin: 0 auto;
}

main .section.long-form .content {
  box-sizing: border-box;
  padding: 0 20px 60px;
  max-width: unset;
}

main .section.long-form .content,
main .section.long-form .content p:not(.button-container, :has(.con-button)),
main .section.long-form .content h1,
main .section.long-form .content h2,
main .section.long-form .content h3,
main .section.long-form .content h4,
main .section.long-form .content h5,
main .section.long-form .content h6 {
  text-align: left;
}

main .section.long-form .content h2,
main .section.long-form .content h3,
main .section.long-form .content h4,
main .section.long-form .content h5,
main .section.long-form .content h6 {
  font-size: var(--heading-font-size-s);
}

main .section.long-form .content h2 {
  margin-top: 80px;
}

main .section.long-form .content h3 {
  margin-top: 64px;
}

main .section.long-form .content h4 {
  margin-top: 56px;
}

@media (min-width: 600px) {
  main .section.long-form .content {
    padding: 0 40px 60px;
    max-width: 1070px;
  }
}

/*Styles can be removed once we stop using block transpilations*/
main .marquee.transpiled p.action-area > span {
  display: flex;
  flex-direction: column;
  text-align: center;
}

main .marquee.transpiled p.action-area > span > a {
  margin: 0;
}

main .marquee.transpiled.small .text {
  order: 2;
}

main .marquee.transpiled.small .asset {
  order: 1;
}

main .marquee.transpiled .foreground .text h2 {
  font-weight: 700;
  text-transform: none;
  font-size: clamp(var(--heading-font-size-s), 3vw, var(--heading-font-size-l));
  margin: 0 0 8px 0;
}

@media screen and (min-width: 600px) {
  main .marquee.transpiled .foreground .text h2 {
    font-size: var(--heading-font-size-s);
  }

  main .marquee.transpiled .action-area {
    align-items: flex-start;
  }

  main .marquee.transpiled.small .text {
    order: 1;
  }

  main .marquee.transpiled.small .asset {
    order: 2;
  }
}

body:not(.blog) main #hero:not(:has(.hero-bg)) {
  color: var(--body-color);
  padding-top: 64px;
  padding-bottom: 0;
}

body:not(.blog) main #hero:not(:has(.hero-bg)) + .section {
  padding-top: 0;
}

body:not(.blog) main #hero:not(:has(.hero-bg)) > div {
  max-width: 1024px;
}

body:not(.blog) main #hero:not(:has(.hero-bg)) a.button:any-link {
  color: white;
}

body:not(.blog) main #hero:not(:has(.hero-bg)) a:any-link {
  color: black;
}

body:not(.blog) main #hero:not(:has(.hero-bg)) p {
  font-size: var(--body-font-size-s);
}


/* buttons */
@-webkit-keyframes buttonGradient {
  0% {
    background-position: 0% 50%;
  }

  50% {
    background-position: 100% 50%;
  }

  100% {
    background-position: 0% 50%;
  }
}

@-moz-keyframes buttonGradient {
  0% {
    background-position: 0% 50%;
  }

  50% {
    background-position: 100% 50%;
  }

  100% {
    background-position: 0% 50%;
  }
}

@keyframes buttonGradient {
  0% {
    background-position: 0% 50%;
  }

  50% {
    background-position: 100% 50%;
  }

  100% {
    background-position: 0% 50%;
  }
}

@-webkit-keyframes freePlanHighlight {
  0% {
    transform: translateX(0%);
  }

  100% {
    transform: translateX(-25%);
  }
}

@-moz-keyframes freePlanHighlight {
  0% {
    transform: translateX(0%);
  }

  100% {
    transform: translateX(-25%);
  }
}

@keyframes freePlanHighlight {
  0% {
    transform: translateX(0%);
  }

  100% {
    transform: translateX(-25%);
  }
}<|MERGE_RESOLUTION|>--- conflicted
+++ resolved
@@ -148,11 +148,7 @@
   padding-top: 60px;
 }
 
-<<<<<<< HEAD
-main .content:first-child h2 {
-=======
-.content h2 {
->>>>>>> 0ddae3ff
+main .content h2 {
   margin-top: 80px;
 }
 
