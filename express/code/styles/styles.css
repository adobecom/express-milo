--- conflicted
+++ resolved
@@ -148,11 +148,7 @@
   padding-top: 60px;
 }
 
-<<<<<<< HEAD
-main .content:first-child h2 {
-=======
-.content h2 {
->>>>>>> 1c0ac941
+main .content h2 {
   margin-top: 80px;
 }
 
