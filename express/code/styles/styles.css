--- conflicted
+++ resolved
@@ -94,11 +94,6 @@
   --spacing-800: 64px;
   --spacing-900: 80px;
   --spacing-1000: 96px;
-<<<<<<< HEAD
-
-  --S2-Buttons-Premium: linear-gradient(96deg, #9C28AF 0%, #6338EE 66%, #274DEA 100%);
-  
-=======
   
   --S2-Buttons-Premium: linear-gradient(96deg, #9C28AF 0%, #6338EE 66%, #274DEA 100%);
 
@@ -139,7 +134,6 @@
   :root {
     --ax-grid-container-width: min(1600px, 100%);
   }
->>>>>>> d533c150
 }
 
 @media (min-width: 900px) {
