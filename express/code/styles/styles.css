--- conflicted
+++ resolved
@@ -1357,8 +1357,6 @@
   text-decoration: underline;
 }
 
-<<<<<<< HEAD
-=======
 /* TODO: deprecated: util classes for current ax-grid system */
 .ax-grid-container {
   margin-left: var(--ax-grid-margin);
@@ -1370,7 +1368,6 @@
   flex-wrap: wrap;
 }
 
->>>>>>> 45b6e97d
 /* video controls for accessibility */
 .video-controls-wrapper {
   position: absolute;
