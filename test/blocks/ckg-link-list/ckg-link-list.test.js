--- conflicted
+++ resolved
@@ -1,24 +1,9 @@
 import { expect } from '@esm-bundle/chai';
 import { readFile } from '@web/test-runner-commands';
 import sinon from 'sinon';
-<<<<<<< HEAD
-import { setLibs } from '../../../express/scripts/utils.js';
-
-const LIBS = '/libs';
-const miloLibs = setLibs(LIBS);
-const { setConfig } = await import(`${miloLibs}/utils/utils.js`);
-const imports = await Promise.all([
-  import('../../../express/scripts/scripts.js'),
-  import('../../../express/blocks/ckg-link-list/ckg-link-list.js'),
-]);
-const { default: decorate } = imports[1];
-=======
 
 const [, { default: decorate }] = await Promise.all([import('../../../express/scripts/scripts.js'), import('../../../express/blocks/ckg-link-list/ckg-link-list.js')]);
->>>>>>> 9f966ee8
 const html = await readFile({ path: './mocks/default.html' });
-
-setConfig({});
 
 function jsonOk(body) {
   const mockResponse = new window.Response(JSON.stringify(body), {
@@ -36,15 +21,7 @@
     {
       id: 'ccx-search-1',
       status: { httpCode: 200 },
-<<<<<<< HEAD
-      metadata: {
-        totalHits: 0,
-        start: 0,
-        limit: 0,
-      },
-=======
       metadata: { totalHits: 0, start: 0, limit: 0 },
->>>>>>> 9f966ee8
       context: {
         application: {
           'metadata.color.hexCodes': {
