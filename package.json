{
  "name": "@adobecom/college",
  "private": true,
  "type": "module",
  "version": "1.0.0",
  "description": "Website foundation technology.",
  "scripts": {
    "test": "wtr \"./test/**/*.test.js\" --node-resolve --port=2000 --coverage",
    "test:watch": "npm test -- --watch",
    "lint": "npm run lint:js && npm run lint:css",
    "lint:fix": "npm run lint:js -- --fix && npm run lint:css --fix",
    "lint:js": "eslint .",
    "lint:css": "stylelint 'blocks/**/*.css' 'express/code/styles/*.css'"
  },
  "repository": {
    "type": "git",
    "url": "git+https://github.com/adobecom/college.git"
  },
  "author": "Adobe",
  "license": "Apache License 2.0",
  "bugs": {
    "url": "https://github.com/adobecom/college/issues"
  },
  "homepage": "https://github.com/adobecom/college#readme",
  "devDependencies": {
    "@babel/core": "7.24.7",
    "@babel/eslint-parser": "7.17.0",
    "@esm-bundle/chai": "4.3.4-fix.0",
<<<<<<< HEAD
    "@lit/task": "^1.0.2",
=======
    "@octokit/rest": "^20.0.2",
>>>>>>> d533c150
    "@web/dev-server-import-maps": "^0.0.6",
    "@web/test-runner": "^0.18.2",
    "@web/test-runner-commands": "^0.9.0",
    "chai": "4.3.6",
    "esbuild": "^0.25.3",
    "eslint": "8.11.0",
    "eslint-config-airbnb-base": "15.0.0",
    "eslint-plugin-chai-friendly": "^0.7.2",
    "eslint-plugin-compat": "^4.0.2",
    "eslint-plugin-ecmalist": "^1.0.8",
    "eslint-plugin-import": "2.25.4",
    "lit": "^3.3.0",
    "sinon": "13.0.1",
    "stylelint": "14.6.0",
    "stylelint-config-prettier": "9.0.3",
    "stylelint-config-standard": "25.0.0"
  }
}<|MERGE_RESOLUTION|>--- conflicted
+++ resolved
@@ -26,11 +26,8 @@
     "@babel/core": "7.24.7",
     "@babel/eslint-parser": "7.17.0",
     "@esm-bundle/chai": "4.3.4-fix.0",
-<<<<<<< HEAD
     "@lit/task": "^1.0.2",
-=======
     "@octokit/rest": "^20.0.2",
->>>>>>> d533c150
     "@web/dev-server-import-maps": "^0.0.6",
     "@web/test-runner": "^0.18.2",
     "@web/test-runner-commands": "^0.9.0",
